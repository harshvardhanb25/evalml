[metadata]
name = evalml
version = attr: evalml.__version__
author = Alteryx, Inc.
license = BSD 3-clause
license_files =
    LICENSE
long_description = file: README.md
url = https://github.com/alteryx/evalml/
download_url = https://pypi.org/project/evalml/
long_description_content_type = text/markdown
author_email = open_source_support@alteryx.com
keywords = data science machine learning optimization automl
description = EvalML is an AutoML library that builds, optimizes, and evaluates machine learning pipelines using domain-specific objective functions.

classifiers =
    Development Status :: 4 - Beta
    Intended Audience :: Developers
    Topic :: Software Development
    Topic :: Scientific/Engineering
    Programming Language :: Python
    Programming Language :: Python :: 3
    Programming Language :: Python :: 3.8
    Programming Language :: Python :: 3.9
    Operating System :: Microsoft :: Windows
    Operating System :: POSIX
    Operating System :: Unix
    Operating System :: MacOS

project_urls =
    Documentation = https://evalml.alteryx.com
    Source Code = https://github.com/alteryx/evalml/
    Changes = https://evalml.alteryx.com/en/latest/release_notes.html
    Issue Tracker = https://github.com/alteryx/evalml/issues
    Twitter = https://twitter.com/alteryxoss
    Chat = https://join.slack.com/t/alteryx-oss/shared_invite/zt-6inxevps-RSbpr9lsACE1kObXz4rIuA

[options]
zip_safe = False
packages = find:
include_package_data = True
install_requires =
    numpy >= 1.21.0
    pandas >= 1.4.0
    scipy >= 1.5.0
    scikit-learn >= 1.1.1
    scikit-optimize >= 0.8.1
    pyzmq >= 20.0.0
    colorama >= 0.4.4
    cloudpickle >= 1.5.0
    click >= 7.1.2
    requirements-parser >= 0.2.0
    shap >= 0.40.0
    statsmodels >= 0.12.2
    texttable >= 1.6.2
    woodwork >= 0.16.2
    dask >= 2021.10.0
    nlp-primitives >= 2.1.0,!=2.6.0
    featuretools >= 1.7.0
    networkx >= 2.5, < 2.6
    plotly >= 5.0.0
    kaleido >= 0.1.0
    ipywidgets >= 7.5
    xgboost >= 1.5.1
    catboost >= 0.20
    lightgbm >= 2.3.1
    matplotlib >= 3.3.3
    graphviz >= 0.13; platform_system!='Windows'
    seaborn >= 0.11.1
    category_encoders >= 2.2.2
    imbalanced-learn >= 0.9.1
    pmdarima >= 1.8.1
    sktime >= 0.7.0
    lime >= 0.2.0.1
    vowpalwabbit >= 8.11.0
python_requires = >=3.8,<4

[options.extras_require]
dev =
    flake8 == 3.7.0
    black[jupyter] == 22.3.0
    isort == 5.10.1
    pydocstyle == 6.1.1
    darglint == 1.8.0
    pre-commit >= 2.20.0
    %(test)s
    %(docs)s

test =
<<<<<<< HEAD
    pytest == 7.1.2
=======
    pytest == 6.0.1
>>>>>>> eb34a038
    pytest-xdist == 2.1.0
    pytest-timeout == 1.4.2
    pytest-cov == 2.10.1
    nbval == 0.9.3
    IPython >= 7.16.3
    codecov == 2.1.11
    PyYAML == 5.4
    coverage[toml] >= 6.4

docs =
    docutils >=0.15.2, <0.17
    pydata-sphinx-theme >= 0.3.1
    astroid <= 2.6.6
    Sphinx >= 4.5.0
    nbconvert >= 6.4.5
    nbsphinx >= 0.8.5
    sphinx-autoapi
    sphinx-inline-tabs == 2022.1.2b11
    sphinx-copybutton == 0.4.0
    myst-parser == 0.16.1

update_checker =
    alteryx-open-src-update-checker >= 2.0.0

prophet =
    prophet-prebuilt == 1.0.2

complete =
    %(prophet)s
    %(update_checker)s

[options.package_data]
* =
    *.txt
    LICENSE
    README.md

[options.exclude_package_data]
* =
    * __pycache__
    *.py[co]

[flake8]
max-line-length = 88
extend-ignore = E203
exclude = docs/*
ignore = E501,W504,W503
per-file-ignores =
    **/__init__.py:F401
    **/tests/*:D

[aliases]
test=pytest

[darglint]
ignore=DAR402
ignore_regex=^_(.*)
strictness=short

[options.data_files]
evalml/tests/data =
    evalml/tests/data/churn.csv
    evalml/tests/data/daily-min-temperatures.csv
    evalml/tests/data/fraud_transactions.csv.gz
    evalml/tests/data/tips.csv
    evalml/tests/data/titanic.csv<|MERGE_RESOLUTION|>--- conflicted
+++ resolved
@@ -87,11 +87,7 @@
     %(docs)s
 
 test =
-<<<<<<< HEAD
     pytest == 7.1.2
-=======
-    pytest == 6.0.1
->>>>>>> eb34a038
     pytest-xdist == 2.1.0
     pytest-timeout == 1.4.2
     pytest-cov == 2.10.1
