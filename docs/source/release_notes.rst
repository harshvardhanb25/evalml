﻿Release Notes
-------------

**Future Releases**
    * Enhancements
<<<<<<< HEAD
    * Fixes
    * Changes
    * Documentation Changes
    * Testing Changes
=======
        * Replaced usage of private method with Woodwork's public ``get_subset_schema`` method :pr:`3325`
    * Fixes
    * Changes
        * Added an ``is_cv`` property to the datasplitters used :pr:`3297`
    * Documentation Changes
        * Update README.md with Alteryx link (:pr:`3319`)
    * Testing Changes
        * Add auto approve dependency workflow schedule for every 30 mins :pr:`3312`
>>>>>>> e67430c1

.. warning::

    **Breaking Changes**

<<<<<<< HEAD
=======
**v0.44.0 Feb. 04, 2022**
    * Enhancements
        * Updated ``DefaultAlgorithm`` to also limit estimator usage for long-running multiclass problems :pr:`3099`
        * Added ``make_pipeline_from_data_check_output()`` utility method :pr:`3277`
        * Updated ``AutoMLSearch`` to use ``DefaultAlgorithm`` as the default automl algorithm :pr:`3261`, :pr:`3304`
        * Added more specific data check errors to ``DatetimeFormatDataCheck`` :pr:`3288`
    * Fixes
        * Updated the binary classification pipeline's ``optimize_thresholds`` method to use Nelder-Mead :pr:`3280`
        * Fixed bug where feature importance on time series pipelines only showed 0 for time index :pr:`3285`
    * Changes
        * Removed ``DateTimeNaNDataCheck`` and ``NaturalLanguageNaNDataCheck`` in favor of ``NullDataCheck`` :pr:`3260`
        * Drop support for Python 3.7 :pr:`3291`
        * Updated minimum version of ``woodwork`` to ``v0.12.0`` :pr:`3290`
    * Documentation Changes
        * Update documentation and docstring for `validate_holdout_datasets` for time series problems :pr:`3278`
        * Fixed mistake in documentation where wrong objective was used for calculating percent-better-than-baseline :pr:`3285`
    * Testing Changes


.. warning::

    **Breaking Changes**
        * Removed ``DateTimeNaNDataCheck`` and ``NaturalLanguageNaNDataCheck`` in favor of ``NullDataCheck`` :pr:`3260`
        * Dropped support for Python 3.7 :pr:`3291`


**v0.43.0 Jan. 25, 2022**
    * Enhancements
        * Updated new ``NullDataCheck`` to return a warning and suggest an action to impute columns with null values :pr:`3197`
        * Updated ``make_pipeline_from_actions`` to handle null column imputation :pr:`3237`
        * Updated data check actions API to return options instead of actions and add functionality to suggest and take action on columns with null values :pr:`3182`
    * Fixes
        * Fixed categorical data leaking into non-categorical sub-pipelines in ``DefaultAlgorithm`` :pr:`3209`
        * Fixed Python 3.9 installation for prophet by updating ``pmdarima`` version in requirements :pr:`3268`
        * Allowed DateTime columns to pass through PerColumnImputer without breaking :pr:`3267`
    * Changes
        * Updated ``DataCheck`` ``validate()`` output to return a dictionary instead of list for actions :pr:`3142`
        * Updated ``DataCheck`` ``validate()`` API to use the new ``DataCheckActionOption`` class instead of ``DataCheckAction`` :pr:`3152`
        * Uncapped numba version and removed it from requirements :pr:`3263`
        * Renamed ``HighlyNullDataCheck`` to ``NullDataCheck`` :pr:`3197`
        * Updated data check ``validate()`` output to return a list of warnings and errors instead of a dictionary :pr:`3244`
        * Capped ``pandas`` at < 1.4.0 :pr:`3274`
    * Documentation Changes
    * Testing Changes
        * Bumped minimum ``IPython`` version to 7.16.3 in ``test-requirements.txt`` based on dependabot feedback :pr:`3269`

.. warning::

    **Breaking Changes**
        * Renamed ``HighlyNullDataCheck`` to ``NullDataCheck`` :pr:`3197`
        * Updated data check ``validate()`` output to return a list of warnings and errors instead of a dictionary. See the Data Check or Data Check Actions pages (under User Guide) for examples. :pr:`3244`
        * Removed ``impute_all`` and ``default_impute_strategy`` parameters from the ``PerColumnImputer`` :pr:`3267`
        * Updated ``PerColumnImputer`` such that columns not specified in ``impute_strategies`` dict will not be imputed anymore :pr:`3267`

>>>>>>> e67430c1

**v0.42.0 Jan. 18, 2022**
    * Enhancements
        * Required the separation of training and test data by ``gap`` + 1 units to be verified by ``time_index`` for time series problems :pr:`3208`
        * Added support for boolean features for ``ARIMARegressor`` :pr:`3187`
        * Updated dependency bot workflow to remove outdated description and add new configuration to delete branches automatically :pr:`3212`
        * Added ``n_obs`` and ``n_splits`` to ``TimeSeriesParametersDataCheck`` error details :pr:`3246`
    * Fixes
        * Fixed classification pipelines to only accept target data with the appropriate number of classes :pr:`3185`
        * Added support for time series in ``DefaultAlgorithm`` :pr:`3177`
        * Standardized names of featurization components :pr:`3192`
        * Removed empty cell in text_input.ipynb :pr:`3234`
        * Removed potential prediction explanations failure when pipelines predicted a class with probability 1 :pr:`3221`
        * Dropped NaNs before partial dependence grid generation :pr:`3235`
        * Allowed prediction explanations to be json-serializable :pr:`3262`
        * Fixed bug where ``InvalidTargetDataCheck`` would not check time series regression targets :pr:`3251`
        * Fixed bug in ``are_datasets_separated_by_gap_time_index`` :pr:`3256`
    * Changes
        * Raised lowest compatible numpy version to 1.21.0 to address security concerns :pr:`3207`
        * Changed the default objective to ``MedianAE`` from ``R2`` for time series regression :pr:`3205`
        * Removed all-nan Unknown to Double logical conversion in ``infer_feature_types`` :pr:`3196`
        * Checking the validity of holdout data for time series problems can be performed by calling ``pipelines.utils.validate_holdout_datasets`` prior to calling ``predict`` :pr:`3208`
    * Documentation Changes
    * Testing Changes
        * Update auto approve workflow trigger and delete branch after merge :pr:`3265`

.. warning::

    **Breaking Changes**
        * Renamed ``DateTime Featurizer Component`` to ``DateTime Featurizer`` and ``Natural Language Featurization Component`` to ``Natural Language Featurizer`` :pr:`3192`



**v0.41.0 Jan. 06, 2022**
    * Enhancements
        * Added string support for DataCheckActionCode :pr:`3167`
        * Added ``DataCheckActionOption`` class :pr:`3134`
        * Add issue templates for bugs, feature requests and documentation improvements for GitHub :pr:`3199`
    * Fixes
        * Fix bug where prediction explanations ``class_name`` was shown as float for boolean targets :pr:`3179`
        * Fixed bug in nightly linux tests :pr:`3189`
    * Changes
        * Removed usage of scikit-learn's ``LabelEncoder`` in favor of ours :pr:`3161`
        * Removed nullable types checking from ``infer_feature_types`` :pr:`3156`
        * Fixed ``mean_cv_data`` and ``validation_score`` values in AutoMLSearch.rankings to reflect cv score or ``NaN`` when appropriate :pr:`3162`
    * Documentation Changes
    * Testing Changes
        * Updated tests to use new pipeline API instead of defining custom pipeline classes :pr:`3172`
        * Add workflow to auto-merge dependency PRs if status checks pass :pr:`3184`

**v0.40.0 Dec. 22, 2021**
    * Enhancements
        * Added ``TimeSeriesSplittingDataCheck`` to ``DefaultDataChecks`` to verify adequate class representation in time series classification problems :pr:`3141`
        * Added the ability to accept serialized features and skip computation in ``DFSTransformer`` :pr:`3106`
        * Added support for known-in-advance features :pr:`3149`
        * Added Holt-Winters ``ExponentialSmoothingRegressor`` for time series regression problems :pr:`3157`
        * Required the separation of training and test data by ``gap`` + 1 units to be verified by ``time_index`` for time series problems :pr:`3160`
    * Fixes
        * Fixed error caused when tuning threshold for time series binary classification :pr:`3140`
    * Changes
        * ``TimeSeriesParametersDataCheck`` was added to ``DefaultDataChecks`` for time series problems :pr:`3139`
        * Renamed ``date_index`` to ``time_index`` in ``problem_configuration`` for time series problems :pr:`3137`
        * Updated ``nlp-primitives`` minimum version to 2.1.0 :pr:`3166`
        * Updated minimum version of ``woodwork`` to v0.11.0 :pr:`3171`
        * Revert `3160` until uninferrable frequency can be addressed earlier in the process :pr:`3198`
    * Documentation Changes
        * Added comments to provide clarity on doctests :pr:`3155`
    * Testing Changes
        * Parameterized tests in ``test_datasets.py`` :pr:`3145`

.. warning::

    **Breaking Changes**
        * Renamed ``date_index`` to ``time_index`` in ``problem_configuration`` for time series problems :pr:`3137`


**v0.39.0 Dec. 9, 2021**
    * Enhancements
        * Renamed ``DelayedFeatureTransformer`` to ``TimeSeriesFeaturizer`` and enhanced it to compute rolling features :pr:`3028`
        * Added ability to impute only specific columns in ``PerColumnImputer`` :pr:`3123`
        * Added ``TimeSeriesParametersDataCheck`` to verify the time series parameters are valid given the number of splits in cross validation :pr:`3111`
    * Fixes
        * Default parameters for ``RFRegressorSelectFromModel`` and ``RFClassifierSelectFromModel`` has been fixed to avoid selecting all features :pr:`3110`
    * Changes
        * Removed reliance on a datetime index for ``ARIMARegressor`` and ``ProphetRegressor`` :pr:`3104`
        * Included target leakage check when fitting ``ARIMARegressor`` to account for the lack of ``TimeSeriesFeaturizer`` in ``ARIMARegressor`` based pipelines :pr:`3104`
        * Cleaned up and refactored ``InvalidTargetDataCheck`` implementation and docstring :pr:`3122`
        * Removed indices information from the output of ``HighlyNullDataCheck``'s ``validate()`` method :pr:`3092`
        * Added ``ReplaceNullableTypes`` component to prepare for handling pandas nullable types. :pr:`3090`
        * Updated ``make_pipeline`` for handling pandas nullable types in preprocessing pipeline. :pr:`3129`
        * Removed unused ``EnsembleMissingPipelinesError`` exception definition :pr:`3131`
    * Documentation Changes
    * Testing Changes
        * Refactored tests to avoid using ``importorskip`` :pr:`3126`
        * Added ``skip_during_conda`` test marker to skip tests that are not supposed to run during conda build :pr:`3127`
        * Added ``skip_if_39`` test marker to skip tests that are not supposed to run during python 3.9 :pr:`3133`

.. warning::

    **Breaking Changes**
        * Renamed ``DelayedFeatureTransformer`` to ``TimeSeriesFeaturizer`` :pr:`3028`
        * ``ProphetRegressor`` now requires a datetime column in ``X`` represented by the ``date_index`` parameter :pr:`3104`
        * Renamed module ``evalml.data_checks.invalid_target_data_check`` to ``evalml.data_checks.invalid_targets_data_check`` :pr:`3122`
        * Removed unused ``EnsembleMissingPipelinesError`` exception definition :pr:`3131`


**v0.38.0 Nov. 27, 2021**
    * Enhancements
        * Added ``data_check_name`` attribute to the data check action class :pr:`3034`
        * Added ``NumWords`` and ``NumCharacters`` primitives to ``TextFeaturizer`` and renamed ``TextFeaturizer` to ``NaturalLanguageFeaturizer`` :pr:`3030`
        * Added support for ``scikit-learn > 1.0.0`` :pr:`3051`
        * Required the ``date_index`` parameter to be specified for time series problems  in ``AutoMLSearch`` :pr:`3041`
        * Allowed time series pipelines to predict on test datasets whose length is less than or equal to the ``forecast_horizon``. Also allowed the test set index to start at 0. :pr:`3071`
        * Enabled time series pipeline to predict on data with features that are not known-in-advanced :pr:`3094`
    * Fixes
        * Added in error message when fit and predict/predict_proba data types are different :pr:`3036`
        * Fixed bug where ensembling components could not get converted to JSON format :pr:`3049`
        * Fixed bug where components with tuned integer hyperparameters could not get converted to JSON format :pr:`3049`
        * Fixed bug where force plots were not displaying correct feature values :pr:`3044`
        * Included confusion matrix at the pipeline threshold for ``find_confusion_matrix_per_threshold`` :pr:`3080`
        * Fixed bug where One Hot Encoder would error out if a non-categorical feature had a missing value :pr:`3083`
        * Fixed bug where features created from categorical columns by ``Delayed Feature Transformer`` would be inferred as categorical :pr:`3083`
    * Changes
        * Delete ``predict_uses_y`` estimator attribute :pr:`3069`
        * Change ``DateTimeFeaturizer`` to use corresponding Featuretools primitives :pr:`3081`
        * Updated ``TargetDistributionDataCheck`` to return metadata details as floats rather strings :pr:`3085`
        * Removed dependency on ``psutil`` package :pr:`3093`
    * Documentation Changes
        * Updated docs to use data check action methods rather than manually cleaning data :pr:`3050`
    * Testing Changes
        * Updated integration tests to use ``make_pipeline_from_actions`` instead of private method :pr:`3047`


.. warning::

    **Breaking Changes**
        * Added ``data_check_name`` attribute to the data check action class :pr:`3034`
        * Renamed ``TextFeaturizer` to ``NaturalLanguageFeaturizer`` :pr:`3030`
        * Updated the ``Pipeline.graph_json`` function to return a dictionary of "from" and "to" edges instead of tuples :pr:`3049`
        * Delete ``predict_uses_y`` estimator attribute :pr:`3069`
        * Changed time series problems in ``AutoMLSearch`` to need a not-``None`` ``date_index`` :pr:`3041`
        * Changed the ``DelayedFeatureTransformer`` to throw a ``ValueError`` during fit if the ``date_index`` is ``None`` :pr:`3041`
        * Passing ``X=None`` to ``DelayedFeatureTransformer`` is deprecated :pr:`3041`


**v0.37.0 Nov. 9, 2021**
    * Enhancements
        * Added ``find_confusion_matrix_per_threshold`` to Model Understanding :pr:`2972`
        * Limit computationally-intensive models during ``AutoMLSearch`` for certain multiclass problems, allow for opt-in with parameter ``allow_long_running_models`` :pr:`2982`
        * Added support for stacked ensemble pipelines to prediction explanations module :pr:`2971`
        * Added integration tests for data checks and data checks actions workflow :pr:`2883`
        * Added a change in pipeline structure to handle categorical columns separately for pipelines in ``DefaultAlgorithm`` :pr:`2986`
        * Added an algorithm to ``DelayedFeatureTransformer`` to select better lags :pr:`3005`
        * Added test to ensure pickling pipelines preserves thresholds :pr:`3027`
        * Added AutoML function to access ensemble pipeline's input pipelines IDs :pr:`3011`
        * Added ability to define which class is "positive" for label encoder in binary classification case :pr:`3033`
    * Fixes
        * Fixed bug where ``Oversampler`` didn't consider boolean columns to be categorical :pr:`2980`
        * Fixed permutation importance failing when target is categorical :pr:`3017`
        * Updated estimator and pipelines' ``predict``, ``predict_proba``, ``transform``, ``inverse_transform`` methods to preserve input indices :pr:`2979`
        * Updated demo dataset link for daily min temperatures :pr:`3023`
    * Changes
        * Updated ``OutliersDataCheck`` and ``UniquenessDataCheck`` and allow for the suspension of the Nullable types error :pr:`3018`
    * Documentation Changes
        * Fixed cost benefit matrix demo formatting :pr:`2990`
        * Update ReadMe.md with new badge links and updated installation instructions for conda :pr:`2998`
        * Added more comprehensive doctests :pr:`3002`


**v0.36.0 Oct. 27, 2021**
    * Enhancements
        * Added LIME as an algorithm option for ``explain_predictions`` and ``explain_predictions_best_worst`` :pr:`2905`
        * Standardized data check messages and added default "rows" and "columns" to data check message details dictionary :pr:`2869`
        * Added ``rows_of_interest`` to pipeline utils :pr:`2908`
        * Added support for woodwork version ``0.8.2`` :pr:`2909`
        * Enhanced the ``DateTimeFeaturizer`` to handle ``NaNs`` in date features :pr:`2909`
        * Added support for woodwork logical types ``PostalCode``, ``SubRegionCode``, and ``CountryCode`` in model understanding tools :pr:`2946`
        * Added Vowpal Wabbit regressor and classifiers :pr:`2846`
        * Added `NoSplit` data splitter for future unsupervised learning searches :pr:`2958`
        * Added method to convert actions into a preprocessing pipeline :pr:`2968`
    * Fixes
        * Fixed bug where partial dependence was not respecting the ww schema :pr:`2929`
        * Fixed ``calculate_permutation_importance`` for datetimes on ``StandardScaler`` :pr:`2938`
        * Fixed ``SelectColumns`` to only select available features for feature selection in ``DefaultAlgorithm`` :pr:`2944`
        * Fixed ``DropColumns`` component not receiving parameters in ``DefaultAlgorithm`` :pr:`2945`
        * Fixed bug where trained binary thresholds were not being returned by ``get_pipeline`` or ``clone`` :pr:`2948`
        * Fixed bug where ``Oversampler`` selected ww logical categorical instead of ww semantic category :pr:`2946`
    * Changes
        * Changed ``make_pipeline`` function to place the ``DateTimeFeaturizer`` prior to the ``Imputer`` so that ``NaN`` dates can be imputed :pr:`2909`
        * Refactored ``OutliersDataCheck`` and ``HighlyNullDataCheck`` to add more descriptive metadata :pr:`2907`
        * Bumped minimum version of ``dask`` from 2021.2.0 to 2021.10.0 :pr:`2978`
    * Documentation Changes
        * Added back Future Release section to release notes :pr:`2927`
        * Updated CI to run doctest (docstring tests) and apply necessary fixes to docstrings :pr:`2933`
        * Added documentation for ``BinaryClassificationPipeline`` thresholding :pr:`2937`
    * Testing Changes
        * Fixed dependency checker to catch full names of packages :pr:`2930`
        * Refactored ``build_conda_pkg`` to work from a local recipe :pr:`2925`
        * Refactored component test for different environments :pr:`2957`

.. warning::

    **Breaking Changes**
        * Standardized data check messages and added default "rows" and "columns" to data check message details dictionary. This may change the number of messages returned from a data check. :pr:`2869`


**v0.35.0 Oct. 14, 2021**
    * Enhancements
        * Added human-readable pipeline explanations to model understanding :pr:`2861`
        * Updated to support Featuretools 1.0.0 and nlp-primitives 2.0.0 :pr:`2848`
    * Fixes
        * Fixed bug where ``long`` mode for the top level search method was not respected :pr:`2875`
        * Pinned ``cmdstan`` to ``0.28.0`` in ``cmdstan-builder`` to prevent future breaking of support for Prophet :pr:`2880`
        * Added ``Jarque-Bera`` to the ``TargetDistributionDataCheck`` :pr:`2891`
    * Changes
        * Updated pipelines to use a label encoder component instead of doing encoding on the pipeline level :pr:`2821`
        * Deleted scikit-learn ensembler :pr:`2819`
        * Refactored pipeline building logic out of ``AutoMLSearch`` and into ``IterativeAlgorithm`` :pr:`2854`
        * Refactored names for methods in ``ComponentGraph`` and ``PipelineBase`` :pr:`2902`
    * Documentation Changes
        * Updated ``install.ipynb`` to reflect flexibility for ``cmdstan`` version installation :pr:`2880`
        * Updated the conda section of our contributing guide :pr:`2899`
    * Testing Changes
        * Updated ``test_all_estimators`` to account for Prophet being allowed for Python 3.9 :pr:`2892`
        * Updated linux tests to use ``cmdstan-builder==0.0.8`` :pr:`2880`

.. warning::

    **Breaking Changes**
        * Updated pipelines to use a label encoder component instead of doing encoding on the pipeline level. This means that pipelines will no longer automatically encode non-numerical targets. Please use a label encoder if working with classification problems and non-numeric targets. :pr:`2821`
        * Deleted scikit-learn ensembler :pr:`2819`
        * ``IterativeAlgorithm`` now requires X, y, problem_type as required arguments as well as sampler_name, allowed_model_families, allowed_component_graphs, max_batches, and verbose as optional arguments :pr:`2854`
        * Changed method names of ``fit_features`` and ``compute_final_component_features`` to ``fit_and_transform_all_but_final`` and ``transform_all_but_final`` in ``ComponentGraph``, and ``compute_estimator_features`` to ``transform_all_but_final`` in pipeline classes :pr:`2902`

**v0.34.0 Sep. 30, 2021**
    * Enhancements
        * Updated to work with Woodwork 0.8.1 :pr:`2783`
        * Added validation that ``training_data`` and ``training_target`` are not ``None`` in prediction explanations :pr:`2787`
        * Added support for training-only components in pipelines and component graphs :pr:`2776`
        * Added default argument for the parameters value for ``ComponentGraph.instantiate`` :pr:`2796`
        * Added ``TIME_SERIES_REGRESSION`` to ``LightGBMRegressor's`` supported problem types :pr:`2793`
        * Provided a JSON representation of a pipeline's DAG structure :pr:`2812`
        * Added validation to holdout data passed to ``predict`` and ``predict_proba`` for time series :pr:`2804`
        * Added information about which row indices are outliers in ``OutliersDataCheck`` :pr:`2818`
        * Added verbose flag to top level ``search()`` method :pr:`2813`
        * Added support for linting jupyter notebooks and clearing the executed cells and empty cells :pr:`2829` :pr:`2837`
        * Added "DROP_ROWS" action to output of ``OutliersDataCheck.validate()`` :pr:`2820`
        * Added the ability of ``AutoMLSearch`` to accept a ``SequentialEngine`` instance as engine input :pr:`2838`
        * Added new label encoder component to EvalML :pr:`2853`
        * Added our own partial dependence implementation :pr:`2834`
    * Fixes
        * Fixed bug where ``calculate_permutation_importance`` was not calculating the right value for pipelines with target transformers :pr:`2782`
        * Fixed bug where transformed target values were not used in ``fit`` for time series pipelines :pr:`2780`
        * Fixed bug where ``score_pipelines`` method of ``AutoMLSearch`` would not work for time series problems :pr:`2786`
        * Removed ``TargetTransformer`` class :pr:`2833`
        * Added tests to verify ``ComponentGraph`` support by pipelines :pr:`2830`
        * Fixed incorrect parameter for baseline regression pipeline in ``AutoMLSearch`` :pr:`2847`
        * Fixed bug where the desired estimator family order was not respected in ``IterativeAlgorithm`` :pr:`2850`
    * Changes
        * Changed woodwork initialization to use partial schemas :pr:`2774`
        * Made ``Transformer.transform()`` an abstract method :pr:`2744`
        * Deleted ``EmptyDataChecks`` class :pr:`2794`
        * Removed data check for checking log distributions in ``make_pipeline`` :pr:`2806`
        * Changed the minimum ``woodwork`` version to 0.8.0 :pr:`2783`
        * Pinned ``woodwork`` version to 0.8.0 :pr:`2832`
        * Removed ``model_family`` attribute from ``ComponentBase`` and transformers :pr:`2828`
        * Limited ``scikit-learn`` until new features and errors can be addressed :pr:`2842`
        * Show DeprecationWarning when Sklearn Ensemblers are called :pr:`2859`
    * Testing Changes
        * Updated matched assertion message regarding monotonic indices in polynomial detrender tests :pr:`2811`
        * Added a test to make sure pip versions match conda versions :pr:`2851`

.. warning::

    **Breaking Changes**
        * Made ``Transformer.transform()`` an abstract method :pr:`2744`
        * Deleted ``EmptyDataChecks`` class :pr:`2794`
        * Removed data check for checking log distributions in ``make_pipeline`` :pr:`2806`


**v0.33.0 Sep. 15, 2021**
    * Enhancements
    * Fixes
        * Fixed bug where warnings during ``make_pipeline`` were not being raised to the user :pr:`2765`
    * Changes
        * Refactored and removed ``SamplerBase`` class :pr:`2775`
    * Documentation Changes
        * Added docstring linting packages ``pydocstyle`` and ``darglint`` to `make-lint` command :pr:`2670`
    * Testing Changes

.. warning::

    **Breaking Changes**


**v0.32.1 Sep. 10, 2021**
    * Enhancements
        * Added ``verbose`` flag to ``AutoMLSearch`` to run search in silent mode by default :pr:`2645`
        * Added label encoder to ``XGBoostClassifier`` to remove the warning :pr:`2701`
        * Set ``eval_metric`` to ``logloss`` for ``XGBoostClassifier`` :pr:`2741`
        * Added support for ``woodwork`` versions ``0.7.0`` and ``0.7.1`` :pr:`2743`
        * Changed ``explain_predictions`` functions to display original feature values :pr:`2759`
        * Added ``X_train`` and ``y_train`` to ``graph_prediction_vs_actual_over_time`` and ``get_prediction_vs_actual_over_time_data`` :pr:`2762`
        * Added ``forecast_horizon`` as a required parameter to time series pipelines and ``AutoMLSearch`` :pr:`2697`
        * Added ``predict_in_sample`` and ``predict_proba_in_sample`` methods to time series pipelines to predict on data where the target is known, e.g. cross-validation :pr:`2697`
    * Fixes
        * Fixed bug where ``_catch_warnings`` assumed all warnings were ``PipelineNotUsed`` :pr:`2753`
        * Fixed bug where ``Imputer.transform`` would erase ww typing information prior to handing data to the ``SimpleImputer`` :pr:`2752`
        * Fixed bug where ``Oversampler`` could not be copied :pr:`2755`
    * Changes
        * Deleted ``drop_nan_target_rows`` utility method :pr:`2737`
        * Removed default logging setup and debugging log file :pr:`2645`
        * Changed the default n_jobs value for ``XGBoostClassifier`` and ``XGBoostRegressor`` to 12 :pr:`2757`
        * Changed ``TimeSeriesBaselineEstimator`` to only work on a time series pipeline with a ``DelayedFeaturesTransformer`` :pr:`2697`
        * Added ``X_train`` and ``y_train`` as optional parameters to pipeline ``predict``, ``predict_proba``. Only used for time series pipelines :pr:`2697`
        * Added ``training_data`` and ``training_target`` as optional parameters to ``explain_predictions`` and ``explain_predictions_best_worst`` to support time series pipelines :pr:`2697`
        * Changed time series pipeline predictions to no longer output series/dataframes padded with NaNs. A prediction will be returned for every row in the `X` input :pr:`2697`
    * Documentation Changes
        * Specified installation steps for Prophet :pr:`2713`
        * Added documentation for data exploration on data check actions :pr:`2696`
        * Added a user guide entry for time series modelling :pr:`2697`
    * Testing Changes
        * Fixed flaky ``TargetDistributionDataCheck`` test for very_lognormal distribution :pr:`2748`

.. warning::

    **Breaking Changes**
        * Removed default logging setup and debugging log file :pr:`2645`
        * Added ``X_train`` and ``y_train`` to ``graph_prediction_vs_actual_over_time`` and ``get_prediction_vs_actual_over_time_data`` :pr:`2762`
        * Added ``forecast_horizon`` as a required parameter to time series pipelines and ``AutoMLSearch`` :pr:`2697`
        * Changed ``TimeSeriesBaselineEstimator`` to only work on a time series pipeline with a ``DelayedFeaturesTransformer`` :pr:`2697`
        * Added ``X_train`` and ``y_train`` as required parameters for ``predict`` and ``predict_proba`` in time series pipelines :pr:`2697`
        * Added ``training_data`` and ``training_target`` as required parameters to ``explain_predictions`` and ``explain_predictions_best_worst`` for time series pipelines :pr:`2697`

**v0.32.0 Aug. 31, 2021**
    * Enhancements
        * Allow string for ``engine`` parameter for ``AutoMLSearch``:pr:`2667`
        * Add ``ProphetRegressor`` to AutoML :pr:`2619`
        * Integrated ``DefaultAlgorithm`` into ``AutoMLSearch`` :pr:`2634`
        * Removed SVM "linear" and "precomputed" kernel hyperparameter options, and improved default parameters :pr:`2651`
        * Updated ``ComponentGraph`` initalization to raise ``ValueError`` when user attempts to use ``.y`` for a component that does not produce a tuple output :pr:`2662`
        * Updated to support Woodwork 0.6.0 :pr:`2690`
        * Updated pipeline ``graph()`` to distingush X and y edges :pr:`2654`
        * Added ``DropRowsTransformer`` component :pr:`2692`
        * Added ``DROP_ROWS`` to ``_make_component_list_from_actions`` and clean up metadata :pr:`2694`
        * Add new ensembler component :pr:`2653`
    * Fixes
        * Updated Oversampler logic to select best SMOTE based on component input instead of pipeline input :pr:`2695`
        * Added ability to explicitly close DaskEngine resources to improve runtime and reduce Dask warnings :pr:`2667`
        * Fixed partial dependence bug for ensemble pipelines :pr:`2714`
        * Updated ``TargetLeakageDataCheck`` to maintain user-selected logical types :pr:`2711`
    * Changes
        * Replaced ``SMOTEOversampler``, ``SMOTENOversampler`` and ``SMOTENCOversampler`` with consolidated ``Oversampler`` component :pr:`2695`
        * Removed ``LinearRegressor`` from the list of default ``AutoMLSearch`` estimators due to poor performance :pr:`2660`
    * Documentation Changes
        * Added user guide documentation for using ``ComponentGraph`` and added ``ComponentGraph`` to API reference :pr:`2673`
        * Updated documentation to make parallelization of AutoML clearer :pr:`2667`
    * Testing Changes
        * Removes the process-level parallelism from the ``test_cancel_job`` test :pr:`2666`
        * Installed numba 0.53 in windows CI to prevent problems installing version 0.54 :pr:`2710`

.. warning::

    **Breaking Changes**
        * Renamed the current top level ``search`` method to ``search_iterative`` and defined a new ``search`` method for the ``DefaultAlgorithm`` :pr:`2634`
        * Replaced ``SMOTEOversampler``, ``SMOTENOversampler`` and ``SMOTENCOversampler`` with consolidated ``Oversampler`` component :pr:`2695`
        * Removed ``LinearRegressor`` from the list of default ``AutoMLSearch`` estimators due to poor performance :pr:`2660`

**v0.31.0 Aug. 19, 2021**
    * Enhancements
        * Updated the high variance check in AutoMLSearch to be robust to a variety of objectives and cv scores :pr:`2622`
        * Use Woodwork's outlier detection for the ``OutliersDataCheck`` :pr:`2637`
        * Added ability to utilize instantiated components when creating a pipeline :pr:`2643`
        * Sped up the all Nan and unknown check in ``infer_feature_types`` :pr:`2661`
    * Fixes
    * Changes
        * Deleted ``_put_into_original_order`` helper function :pr:`2639`
        * Refactored time series pipeline code using a time series pipeline base class :pr:`2649`
        * Renamed ``dask_tests`` to ``parallel_tests`` :pr:`2657`
        * Removed commented out code in ``pipeline_meta.py`` :pr:`2659`
    * Documentation Changes
        * Add complete install command to README and Install section :pr:`2627`
        * Cleaned up documentation for ``MulticollinearityDataCheck`` :pr:`2664`
    * Testing Changes
        * Speed up CI by splitting Prophet tests into a separate workflow in GitHub :pr:`2644`

.. warning::

    **Breaking Changes**
        * ``TimeSeriesRegressionPipeline`` no longer inherits from ``TimeSeriesRegressionPipeline`` :pr:`2649`


**v0.30.2 Aug. 16, 2021**
    * Fixes
        * Updated changelog and version numbers to match the release.  Release 0.30.1 was release erroneously without a change to the version numbers.  0.30.2 replaces it.

**v0.30.1 Aug. 12, 2021**
    * Enhancements
        * Added ``DatetimeFormatDataCheck`` for time series problems :pr:`2603`
        * Added ``ProphetRegressor`` to estimators :pr:`2242`
        * Updated ``ComponentGraph`` to handle not calling samplers' transform during predict, and updated samplers' transform methods s.t. ``fit_transform`` is equivalent to ``fit(X, y).transform(X, y)`` :pr:`2583`
        * Updated ``ComponentGraph`` ``_validate_component_dict`` logic to be stricter about input values :pr:`2599`
        * Patched bug in ``xgboost`` estimators where predicting on a feature matrix of only booleans would throw an exception. :pr:`2602`
        * Updated ``ARIMARegressor`` to use relative forecasting to predict values :pr:`2613`
        * Added support for creating pipelines without an estimator as the final component and added ``transform(X, y)`` method to pipelines and component graphs :pr:`2625`
        * Updated to support Woodwork 0.5.1 :pr:`2610`
    * Fixes
        * Updated ``AutoMLSearch`` to drop ``ARIMARegressor`` from ``allowed_estimators`` if an incompatible frequency is detected :pr:`2632`
        * Updated ``get_best_sampler_for_data`` to consider all non-numeric datatypes as categorical for SMOTE :pr:`2590`
        * Fixed inconsistent test results from `TargetDistributionDataCheck` :pr:`2608`
        * Adopted vectorized pd.NA checking for Woodwork 0.5.1 support :pr:`2626`
        * Pinned upper version of astroid to 2.6.6 to keep ReadTheDocs working. :pr:`2638`
    * Changes
        * Renamed SMOTE samplers to SMOTE oversampler :pr:`2595`
        * Changed ``partial_dependence`` and ``graph_partial_dependence`` to raise a ``PartialDependenceError`` instead of ``ValueError``. This is not a breaking change because ``PartialDependenceError`` is a subclass of ``ValueError`` :pr:`2604`
        * Cleaned up code duplication in ``ComponentGraph`` :pr:`2612`
        * Stored predict_proba results in .x for intermediate estimators in ComponentGraph :pr:`2629`
    * Documentation Changes
        * To avoid local docs build error, only add warning disable and download headers on ReadTheDocs builds, not locally :pr:`2617`
    * Testing Changes
        * Updated partial_dependence tests to change the element-wise comparison per the Plotly 5.2.1 upgrade :pr:`2638`
        * Changed the lint CI job to only check against python 3.9 via the `-t` flag :pr:`2586`
        * Installed Prophet in linux nightlies test and fixed ``test_all_components`` :pr:`2598`
        * Refactored and fixed all ``make_pipeline`` tests to assert correct order and address new Woodwork Unknown type inference :pr:`2572`
        * Removed ``component_graphs`` as a global variable in ``test_component_graphs.py`` :pr:`2609`

.. warning::

    **Breaking Changes**
        * Renamed SMOTE samplers to SMOTE oversampler. Please use ``SMOTEOversampler``, ``SMOTENCOversampler``, ``SMOTENOversampler`` instead of ``SMOTESampler``, ``SMOTENCSampler``, and ``SMOTENSampler`` :pr:`2595`


**v0.30.0 Aug. 3, 2021**
    * Enhancements
        * Added ``LogTransformer`` and ``TargetDistributionDataCheck`` :pr:`2487`
        * Issue a warning to users when a pipeline parameter passed in isn't used in the pipeline :pr:`2564`
        * Added Gini coefficient as an objective :pr:`2544`
        * Added ``repr`` to ``ComponentGraph`` :pr:`2565`
        * Added components to extract features from ``URL`` and ``EmailAddress`` Logical Types :pr:`2550`
        * Added support for `NaN` values in ``TextFeaturizer`` :pr:`2532`
        * Added ``SelectByType`` transformer :pr:`2531`
        * Added separate thresholds for percent null rows and columns in ``HighlyNullDataCheck`` :pr:`2562`
        * Added support for `NaN` natural language values :pr:`2577`
    * Fixes
        * Raised error message for types ``URL``, ``NaturalLanguage``, and ``EmailAddress`` in ``partial_dependence`` :pr:`2573`
    * Changes
        * Updated ``PipelineBase`` implementation for creating pipelines from a list of components :pr:`2549`
        * Moved ``get_hyperparameter_ranges`` to ``PipelineBase`` class from automl/utils module :pr:`2546`
        * Renamed ``ComponentGraph``'s ``get_parents`` to ``get_inputs`` :pr:`2540`
        * Removed ``ComponentGraph.linearized_component_graph`` and ``ComponentGraph.from_list`` :pr:`2556`
        * Updated ``ComponentGraph`` to enforce requiring `.x` and `.y` inputs for each component in the graph :pr:`2563`
        * Renamed existing ensembler implementation from ``StackedEnsemblers`` to ``SklearnStackedEnsemblers`` :pr:`2578`
    * Documentation Changes
        * Added documentation for ``DaskEngine`` and ``CFEngine`` parallel engines :pr:`2560`
        * Improved detail of ``TextFeaturizer`` docstring and tutorial :pr:`2568`
    * Testing Changes
        * Added test that makes sure ``split_data`` does not shuffle for time series problems :pr:`2552`

.. warning::

    **Breaking Changes**
        * Moved ``get_hyperparameter_ranges`` to ``PipelineBase`` class from automl/utils module :pr:`2546`
        * Renamed ``ComponentGraph``'s ``get_parents`` to ``get_inputs`` :pr:`2540`
        * Removed ``ComponentGraph.linearized_component_graph`` and ``ComponentGraph.from_list`` :pr:`2556`
        * Updated ``ComponentGraph`` to enforce requiring `.x` and `.y` inputs for each component in the graph :pr:`2563`


**v0.29.0 Jul. 21, 2021**
    * Enhancements
        * Updated 1-way partial dependence support for datetime features :pr:`2454`
        * Added details on how to fix error caused by broken ww schema :pr:`2466`
        * Added ability to use built-in pickle for saving AutoMLSearch :pr:`2463`
        * Updated our components and component graphs to use latest features of ww 0.4.1, e.g. ``concat_columns`` and drop in-place. :pr:`2465`
        * Added new, concurrent.futures based engine for parallel AutoML :pr:`2506`
        * Added support for new Woodwork ``Unknown`` type in AutoMLSearch :pr:`2477`
        * Updated our components with an attribute that describes if they modify features or targets and can be used in list API for pipeline initialization :pr:`2504`
        * Updated ``ComponentGraph`` to accept X and y as inputs :pr:`2507`
        * Removed unused ``TARGET_BINARY_INVALID_VALUES`` from ``DataCheckMessageCode`` enum and fixed formatting of objective documentation :pr:`2520`
        * Added ``EvalMLAlgorithm`` :pr:`2525`
        * Added support for `NaN` values in ``TextFeaturizer`` :pr:`2532`
    * Fixes
        * Fixed ``FraudCost`` objective and reverted threshold optimization method for binary classification to ``Golden`` :pr:`2450`
        * Added custom exception message for partial dependence on features with scales that are too small :pr:`2455`
        * Ensures the typing for Ordinal and Datetime ltypes are passed through _retain_custom_types_and_initalize_woodwork :pr:`2461`
        * Updated to work with Pandas 1.3.0 :pr:`2442`
        * Updated to work with sktime 0.7.0 :pr:`2499`
    * Changes
        * Updated XGBoost dependency to ``>=1.4.2`` :pr:`2484`, :pr:`2498`
        * Added a ``DeprecationWarning`` about deprecating the list API for ``ComponentGraph`` :pr:`2488`
        * Updated ``make_pipeline`` for AutoML to create dictionaries, not lists, to initialize pipelines :pr:`2504`
        * No longer installing graphviz on windows in our CI pipelines because release 0.17 breaks windows 3.7 :pr:`2516`
    * Documentation Changes
        * Moved docstrings from ``__init__`` to class pages, added missing docstrings for missing classes, and updated missing default values :pr:`2452`
        * Build documentation with sphinx-autoapi :pr:`2458`
        * Change ``autoapi_ignore`` to only ignore files in ``evalml/tests/*`` :pr:`2530` 
    * Testing Changes
        * Fixed flaky dask tests :pr:`2471`
        * Removed shellcheck action from ``build_conda_pkg`` action :pr:`2514`
        * Added a tmp_dir fixture that deletes its contents after tests run :pr:`2505`
        * Added a test that makes sure all pipelines in ``AutoMLSearch`` get the same data splits :pr:`2513`
        * Condensed warning output in test logs :pr:`2521`

.. warning::

    **Breaking Changes**
        * `NaN` values in the `Natural Language` type are no longer supported by the Imputer with the pandas upgrade. :pr:`2477`

**v0.28.0 Jul. 2, 2021**
    * Enhancements
        * Added support for showing a Individual Conditional Expectations plot when graphing Partial Dependence :pr:`2386`
        * Exposed ``thread_count`` for Catboost estimators as ``n_jobs`` parameter :pr:`2410`
        * Updated Objectives API to allow for sample weighting :pr:`2433`
    * Fixes
        * Deleted unreachable line from ``IterativeAlgorithm`` :pr:`2464`
    * Changes
        * Pinned Woodwork version between 0.4.1 and 0.4.2 :pr:`2460`
        * Updated psutils minimum version in requirements :pr:`2438`
        * Updated ``log_error_callback`` to not include filepath in logged message :pr:`2429`
    * Documentation Changes
        * Sped up docs :pr:`2430`
        * Removed mentions of ``DataTable`` and ``DataColumn`` from the docs :pr:`2445`
    * Testing Changes
        * Added slack integration for nightlies tests :pr:`2436`
        * Changed ``build_conda_pkg`` CI job to run only when dependencies are updates :pr:`2446`
        * Updated workflows to store pytest runtimes as test artifacts :pr:`2448`
        * Added ``AutoMLTestEnv`` test fixture for making it easy to mock automl tests :pr:`2406`

**v0.27.0 Jun. 22, 2021**
    * Enhancements
        * Adds force plots for prediction explanations :pr:`2157`
        * Removed self-reference from ``AutoMLSearch`` :pr:`2304`
        * Added support for nonlinear pipelines for ``generate_pipeline_code`` :pr:`2332`
        * Added ``inverse_transform`` method to pipelines :pr:`2256`
        * Add optional automatic update checker :pr:`2350`
        * Added ``search_order`` to ``AutoMLSearch``'s ``rankings`` and ``full_rankings`` tables :pr:`2345`
        * Updated threshold optimization method for binary classification :pr:`2315`
        * Updated demos to pull data from S3 instead of including demo data in package :pr:`2387`
        * Upgrade woodwork version to v0.4.1 :pr:`2379`
    * Fixes
        * Preserve user-specified woodwork types throughout pipeline fit/predict :pr:`2297`
        * Fixed ``ComponentGraph`` appending target to ``final_component_features`` if there is a component that returns both X and y :pr:`2358`
        * Fixed partial dependence graph method failing on multiclass problems when the class labels are numeric :pr:`2372`
        * Added ``thresholding_objective`` argument to ``AutoMLSearch`` for binary classification problems :pr:`2320`
        * Added change for ``k_neighbors`` parameter in SMOTE Oversamplers to automatically handle small samples :pr:`2375`
        * Changed naming for ``Logistic Regression Classifier`` file :pr:`2399`
        * Pinned pytest-timeout to fix minimum dependence checker :pr:`2425`
        * Replaced ``Elastic Net Classifier`` base class with ``Logistsic Regression`` to avoid ``NaN`` outputs :pr:`2420`
    * Changes
        * Cleaned up ``PipelineBase``'s ``component_graph`` and ``_component_graph`` attributes. Updated ``PipelineBase`` ``__repr__`` and added ``__eq__`` for ``ComponentGraph`` :pr:`2332`
        * Added and applied  ``black`` linting package to the EvalML repo in place of ``autopep8`` :pr:`2306`
        * Separated `custom_hyperparameters` from pipelines and added them as an argument to ``AutoMLSearch`` :pr:`2317`
        * Replaced `allowed_pipelines` with `allowed_component_graphs` :pr:`2364`
        * Removed private method ``_compute_features_during_fit`` from ``PipelineBase`` :pr:`2359`
        * Updated ``compute_order`` in ``ComponentGraph`` to be a read-only property :pr:`2408`
        * Unpinned PyZMQ version in requirements.txt :pr:`2389` 
        * Uncapping LightGBM version in requirements.txt :pr:`2405`
        * Updated minimum version of plotly :pr:`2415`
        * Removed ``SensitivityLowAlert`` objective from core objectives :pr:`2418`
    * Documentation Changes
        * Fixed lead scoring weights in the demos documentation :pr:`2315`
        * Fixed start page code and description dataset naming discrepancy :pr:`2370`
    * Testing Changes
        * Update minimum unit tests to run on all pull requests :pr:`2314`
        * Pass token to authorize uploading of codecov reports :pr:`2344`
        * Add ``pytest-timeout``. All tests that run longer than 6 minutes will fail. :pr:`2374`
        * Separated the dask tests out into separate github action jobs to isolate dask failures. :pr:`2376`
        * Refactored dask tests :pr:`2377`
        * Added the combined dask/non-dask unit tests back and renamed the dask only unit tests. :pr:`2382`
        * Sped up unit tests and split into separate jobs :pr:`2365`
        * Change CI job names, run lint for python 3.9, run nightlies on python 3.8 at 3am EST :pr:`2395` :pr:`2398`
        * Set fail-fast to false for CI jobs that run for PRs :pr:`2402`

.. warning::

    **Breaking Changes**
        * `AutoMLSearch` will accept `allowed_component_graphs` instead of `allowed_pipelines` :pr:`2364`
        * Removed ``PipelineBase``'s ``_component_graph`` attribute. Updated ``PipelineBase`` ``__repr__`` and added ``__eq__`` for ``ComponentGraph`` :pr:`2332`
        * `pipeline_parameters` will no longer accept `skopt.space` variables since hyperparameter ranges will now be specified through `custom_hyperparameters` :pr:`2317`

**v0.25.0 Jun. 01, 2021**
    * Enhancements
        * Upgraded minimum woodwork to version 0.3.1. Previous versions will not be supported :pr:`2181`
        * Added a new callback parameter for ``explain_predictions_best_worst`` :pr:`2308`
    * Fixes
    * Changes
        * Deleted the ``return_pandas`` flag from our demo data loaders :pr:`2181`
        * Moved ``default_parameters`` to ``ComponentGraph`` from ``PipelineBase`` :pr:`2307`
    * Documentation Changes
        * Updated the release procedure documentation :pr:`2230`
    * Testing Changes
        * Ignoring ``test_saving_png_file`` while building conda package :pr:`2323`

.. warning::

    **Breaking Changes**
        * Deleted the ``return_pandas`` flag from our demo data loaders :pr:`2181`
        * Upgraded minimum woodwork to version 0.3.1. Previous versions will not be supported :pr:`2181`
        * Due to the weak-ref in woodwork, set the result of ``infer_feature_types`` to a variable before accessing woodwork :pr:`2181`

**v0.24.2 May. 24, 2021**
    * Enhancements
        * Added oversamplers to AutoMLSearch :pr:`2213` :pr:`2286`
        * Added dictionary input functionality for ``Undersampler`` component :pr:`2271`
        * Changed the default parameter values for ``Elastic Net Classifier`` and ``Elastic Net Regressor`` :pr:`2269`
        * Added dictionary input functionality for the Oversampler components :pr:`2288`
    * Fixes
        * Set default `n_jobs` to 1 for `StackedEnsembleClassifier` and `StackedEnsembleRegressor` until fix for text-based parallelism in sklearn stacking can be found :pr:`2295`
    * Changes
        * Updated ``start_iteration_callback`` to accept a pipeline instance instead of a pipeline class and no longer accept pipeline parameters as a parameter :pr:`2290`
        * Refactored ``calculate_permutation_importance`` method and add per-column permutation importance method :pr:`2302`
        * Updated logging information in ``AutoMLSearch.__init__`` to clarify pipeline generation :pr:`2263`
    * Documentation Changes
        * Minor changes to the release procedure :pr:`2230`
    * Testing Changes
        * Use codecov action to update coverage reports :pr:`2238`
        * Removed MarkupSafe dependency version pin from requirements.txt and moved instead into RTD docs build CI :pr:`2261`

.. warning::

    **Breaking Changes**
        * Updated ``start_iteration_callback`` to accept a pipeline instance instead of a pipeline class and no longer accept pipeline parameters as a parameter :pr:`2290`
        * Moved ``default_parameters`` to ``ComponentGraph`` from ``PipelineBase``. A pipeline's ``default_parameters`` is now accessible via ``pipeline.component_graph.default_parameters`` :pr:`2307`


**v0.24.1 May. 16, 2021**
    * Enhancements
        * Integrated ``ARIMARegressor`` into AutoML :pr:`2009`
        * Updated ``HighlyNullDataCheck`` to also perform a null row check :pr:`2222`
        * Set ``max_depth`` to 1 in calls to featuretools dfs :pr:`2231`
    * Fixes
        * Removed data splitter sampler calls during training :pr:`2253`
        * Set minimum required version for for pyzmq, colorama, and docutils :pr:`2254`
        * Changed BaseSampler to return None instead of y :pr:`2272`
    * Changes
        * Removed ensemble split and indices in ``AutoMLSearch`` :pr:`2260`
        * Updated pipeline ``repr()`` and ``generate_pipeline_code`` to return pipeline instances without generating custom pipeline class :pr:`2227`
    * Documentation Changes
        * Capped Sphinx version under 4.0.0 :pr:`2244`
    * Testing Changes
        * Change number of cores for pytest from 4 to 2 :pr:`2266`
        * Add minimum dependency checker to generate minimum requirement files :pr:`2267`
        * Add unit tests with minimum dependencies  :pr:`2277`


**v0.24.0 May. 04, 2021**
    * Enhancements
        * Added `date_index` as a required parameter for TimeSeries problems :pr:`2217`
        * Have the ``OneHotEncoder`` return the transformed columns as booleans rather than floats :pr:`2170`
        * Added Oversampler transformer component to EvalML :pr:`2079`
        * Added Undersampler to AutoMLSearch, as well as arguments ``_sampler_method`` and ``sampler_balanced_ratio`` :pr:`2128`
        * Updated prediction explanations functions to allow pipelines with XGBoost estimators :pr:`2162`
        * Added partial dependence for datetime columns :pr:`2180`
        * Update precision-recall curve with positive label index argument, and fix for 2d predicted probabilities :pr:`2090`
        * Add pct_null_rows to ``HighlyNullDataCheck`` :pr:`2211`
        * Added a standalone AutoML `search` method for convenience, which runs data checks and then runs automl :pr:`2152`
        * Make the first batch of AutoML have a predefined order, with linear models first and complex models last :pr:`2223` :pr:`2225`
        * Added sampling dictionary support to ``BalancedClassficationSampler`` :pr:`2235`
    * Fixes
        * Fixed partial dependence not respecting grid resolution parameter for numerical features :pr:`2180`
        * Enable prediction explanations for catboost for multiclass problems :pr:`2224`
    * Changes
        * Deleted baseline pipeline classes :pr:`2202`
        * Reverting user specified date feature PR :pr:`2155` until `pmdarima` installation fix is found :pr:`2214`
        * Updated pipeline API to accept component graph and other class attributes as instance parameters. Old pipeline API still works but will not be supported long-term. :pr:`2091`
        * Removed all old datasplitters from EvalML :pr:`2193`
        * Deleted ``make_pipeline_from_components`` :pr:`2218`
    * Documentation Changes
        * Renamed dataset to clarify that its gzipped but not a tarball :pr:`2183`
        * Updated documentation to use pipeline instances instead of pipeline subclasses :pr:`2195`
        * Updated contributing guide with a note about GitHub Actions permissions :pr:`2090`
        * Updated automl and model understanding user guides :pr:`2090`
    * Testing Changes
        * Use machineFL user token for dependency update bot, and add more reviewers :pr:`2189`


.. warning::

    **Breaking Changes**
        * All baseline pipeline classes (``BaselineBinaryPipeline``, ``BaselineMulticlassPipeline``, ``BaselineRegressionPipeline``, etc.) have been deleted :pr:`2202`
        * Updated pipeline API to accept component graph and other class attributes as instance parameters. Old pipeline API still works but will not be supported long-term. Pipelines can now be initialized by specifying the component graph as the first parameter, and then passing in optional arguments such as ``custom_name``, ``parameters``, etc. For example, ``BinaryClassificationPipeline(["Random Forest Classifier"], parameters={})``.  :pr:`2091`
        * Removed all old datasplitters from EvalML :pr:`2193`
        * Deleted utility method ``make_pipeline_from_components`` :pr:`2218`


**v0.23.0 Apr. 20, 2021**
    * Enhancements
        * Refactored ``EngineBase`` and ``SequentialEngine`` api. Adding ``DaskEngine`` :pr:`1975`.
        * Added optional ``engine`` argument to ``AutoMLSearch`` :pr:`1975`
        * Added a warning about how time series support is still in beta when a user passes in a time series problem to ``AutoMLSearch`` :pr:`2118`
        * Added ``NaturalLanguageNaNDataCheck`` data check :pr:`2122`
        * Added ValueError to ``partial_dependence`` to prevent users from computing partial dependence on columns with all NaNs :pr:`2120`
        * Added standard deviation of cv scores to rankings table :pr:`2154`
    * Fixes
        * Fixed ``BalancedClassificationDataCVSplit``, ``BalancedClassificationDataTVSplit``, and ``BalancedClassificationSampler`` to use ``minority:majority`` ratio instead of ``majority:minority`` :pr:`2077`
        * Fixed bug where two-way partial dependence plots with categorical variables were not working correctly :pr:`2117`
        * Fixed bug where ``hyperparameters`` were not displaying properly for pipelines with a list ``component_graph`` and duplicate components :pr:`2133`
        * Fixed bug where ``pipeline_parameters`` argument in ``AutoMLSearch`` was not applied to pipelines passed in as ``allowed_pipelines`` :pr:`2133`
        * Fixed bug where ``AutoMLSearch`` was not applying custom hyperparameters to pipelines with a list ``component_graph`` and duplicate components :pr:`2133`
    * Changes
        * Removed ``hyperparameter_ranges`` from Undersampler and renamed ``balanced_ratio`` to ``sampling_ratio`` for samplers :pr:`2113`
        * Renamed ``TARGET_BINARY_NOT_TWO_EXAMPLES_PER_CLASS`` data check message code to ``TARGET_MULTICLASS_NOT_TWO_EXAMPLES_PER_CLASS`` :pr:`2126`
        * Modified one-way partial dependence plots of categorical features to display data with a bar plot :pr:`2117`
        * Renamed ``score`` column for ``automl.rankings`` as ``mean_cv_score`` :pr:`2135`
        * Remove 'warning' from docs tool output :pr:`2031`
    * Documentation Changes
        * Fixed ``conf.py`` file :pr:`2112`
        * Added a sentence to the automl user guide stating that our support for time series problems is still in beta. :pr:`2118`
        * Fixed documentation demos :pr:`2139`
        * Update test badge in README to use GitHub Actions :pr:`2150`
    * Testing Changes
        * Fixed ``test_describe_pipeline`` for ``pandas`` ``v1.2.4`` :pr:`2129`
        * Added a GitHub Action for building the conda package :pr:`1870` :pr:`2148`


.. warning::

    **Breaking Changes**
        * Renamed ``balanced_ratio`` to ``sampling_ratio`` for the ``BalancedClassificationDataCVSplit``, ``BalancedClassificationDataTVSplit``, ``BalancedClassficationSampler``, and Undersampler :pr:`2113`
        * Deleted the "errors" key from automl results :pr:`1975`
        * Deleted the ``raise_and_save_error_callback`` and the ``log_and_save_error_callback`` :pr:`1975`
        * Fixed ``BalancedClassificationDataCVSplit``, ``BalancedClassificationDataTVSplit``, and ``BalancedClassificationSampler`` to use minority:majority ratio instead of majority:minority :pr:`2077`


**v0.22.0 Apr. 06, 2021**
    * Enhancements
        * Added a GitHub Action for ``linux_unit_tests``:pr:`2013`
        * Added recommended actions for ``InvalidTargetDataCheck``, updated ``_make_component_list_from_actions`` to address new action, and added ``TargetImputer`` component :pr:`1989`
        * Updated ``AutoMLSearch._check_for_high_variance`` to not emit ``RuntimeWarning`` :pr:`2024`
        * Added exception when pipeline passed to ``explain_predictions`` is a ``Stacked Ensemble`` pipeline :pr:`2033`
        * Added sensitivity at low alert rates as an objective :pr:`2001`
        * Added ``Undersampler`` transformer component :pr:`2030`
    * Fixes
        * Updated Engine's ``train_batch`` to apply undersampling :pr:`2038`
        * Fixed bug in where Time Series Classification pipelines were not encoding targets in ``predict`` and ``predict_proba`` :pr:`2040`
        * Fixed data splitting errors if target is float for classification problems :pr:`2050`
        * Pinned ``docutils`` to <0.17 to fix ReadtheDocs warning issues :pr:`2088`
    * Changes
        * Removed lists as acceptable hyperparameter ranges in ``AutoMLSearch`` :pr:`2028`
        * Renamed "details" to "metadata" for data check actions :pr:`2008`
    * Documentation Changes
        * Catch and suppress warnings in documentation :pr:`1991` :pr:`2097`
        * Change spacing in ``start.ipynb`` to provide clarity for ``AutoMLSearch`` :pr:`2078`
        * Fixed start code on README :pr:`2108`
    * Testing Changes


**v0.21.0 Mar. 24, 2021**
    * Enhancements
        * Changed ``AutoMLSearch`` to default ``optimize_thresholds`` to True :pr:`1943`
        * Added multiple oversampling and undersampling sampling methods as data splitters for imbalanced classification :pr:`1775`
        * Added params to balanced classification data splitters for visibility :pr:`1966`
        * Updated ``make_pipeline`` to not add ``Imputer`` if input data does not have numeric or categorical columns :pr:`1967`
        * Updated ``ClassImbalanceDataCheck`` to better handle multiclass imbalances :pr:`1986`
        * Added recommended actions for the output of data check's ``validate`` method :pr:`1968`
        * Added error message for ``partial_dependence`` when features are mostly the same value :pr:`1994`
        * Updated ``OneHotEncoder`` to drop one redundant feature by default for features with two categories :pr:`1997`
        * Added a ``PolynomialDetrender`` component :pr:`1992`
        * Added ``DateTimeNaNDataCheck`` data check :pr:`2039`
    * Fixes
        * Changed best pipeline to train on the entire dataset rather than just ensemble indices for ensemble problems :pr:`2037`
        * Updated binary classification pipelines to use objective decision function during scoring of custom objectives :pr:`1934`
    * Changes
        * Removed ``data_checks`` parameter, ``data_check_results`` and data checks logic from ``AutoMLSearch`` :pr:`1935`
        * Deleted ``random_state`` argument :pr:`1985`
        * Updated Woodwork version requirement to ``v0.0.11`` :pr:`1996`
    * Documentation Changes
    * Testing Changes
        * Removed ``build_docs`` CI job in favor of RTD GH builder :pr:`1974`
        * Added tests to confirm support for Python 3.9 :pr:`1724`
        * Added tests to support Dask AutoML/Engine :pr:`1990`
        * Changed ``build_conda_pkg`` job to use ``latest_release_changes`` branch in the feedstock. :pr:`1979`

.. warning::

    **Breaking Changes**
        * Changed ``AutoMLSearch`` to default ``optimize_thresholds`` to True :pr:`1943`
        * Removed ``data_checks`` parameter, ``data_check_results`` and data checks logic from ``AutoMLSearch``. To run the data checks which were previously run by default in ``AutoMLSearch``, please call ``DefaultDataChecks().validate(X_train, y_train)`` or take a look at our documentation for more examples. :pr:`1935`
        * Deleted ``random_state`` argument :pr:`1985`

**v0.20.0 Mar. 10, 2021**
    * Enhancements
        * Added a GitHub Action for Detecting dependency changes :pr:`1933`
        * Create a separate CV split to train stacked ensembler on for AutoMLSearch :pr:`1814`
        * Added a GitHub Action for Linux unit tests :pr:`1846`
        * Added ``ARIMARegressor`` estimator :pr:`1894`
        * Added ``DataCheckAction`` class and ``DataCheckActionCode`` enum :pr:`1896`
        * Updated ``Woodwork`` requirement to ``v0.0.10`` :pr:`1900`
        * Added ``BalancedClassificationDataCVSplit`` and ``BalancedClassificationDataTVSplit`` to AutoMLSearch :pr:`1875`
        * Update default classification data splitter to use downsampling for highly imbalanced data :pr:`1875`
        * Updated ``describe_pipeline`` to return more information, including ``id`` of pipelines used for ensemble models :pr:`1909`
        * Added utility method to create list of components from a list of ``DataCheckAction`` :pr:`1907`
        * Updated ``validate`` method to include a ``action`` key in returned dictionary for all ``DataCheck``and ``DataChecks`` :pr:`1916`
        * Aggregating the shap values for predictions that we know the provenance of, e.g. OHE, text, and date-time. :pr:`1901`
        * Improved error message when custom objective is passed as a string in ``pipeline.score`` :pr:`1941`
        * Added ``score_pipelines`` and ``train_pipelines`` methods to ``AutoMLSearch`` :pr:`1913`
        * Added support for ``pandas`` version 1.2.0 :pr:`1708`
        * Added ``score_batch`` and ``train_batch`` abstact methods to ``EngineBase`` and implementations in ``SequentialEngine`` :pr:`1913`
        * Added ability to handle index columns in ``AutoMLSearch`` and ``DataChecks`` :pr:`2138`
    * Fixes
        * Removed CI check for ``check_dependencies_updated_linux`` :pr:`1950`
        * Added metaclass for time series pipelines and fix binary classification pipeline ``predict`` not using objective if it is passed as a named argument :pr:`1874`
        * Fixed stack trace in prediction explanation functions caused by mixed string/numeric pandas column names :pr:`1871`
        * Fixed stack trace caused by passing pipelines with duplicate names to ``AutoMLSearch`` :pr:`1932`
        * Fixed ``AutoMLSearch.get_pipelines`` returning pipelines with the same attributes :pr:`1958`
    * Changes
        * Reversed GitHub Action for Linux unit tests until a fix for report generation is found :pr:`1920`
        * Updated ``add_results`` in ``AutoMLAlgorithm`` to take in entire pipeline results dictionary from ``AutoMLSearch`` :pr:`1891`
        * Updated ``ClassImbalanceDataCheck`` to look for severe class imbalance scenarios :pr:`1905`
        * Deleted the ``explain_prediction`` function :pr:`1915`
        * Removed ``HighVarianceCVDataCheck`` and convered it to an ``AutoMLSearch`` method instead :pr:`1928`
        * Removed warning in ``InvalidTargetDataCheck`` returned when numeric binary classification targets are not (0, 1) :pr:`1959`
    * Documentation Changes
        * Updated ``model_understanding.ipynb`` to demo the two-way partial dependence capability :pr:`1919`
    * Testing Changes

.. warning::

    **Breaking Changes**
        * Deleted the ``explain_prediction`` function :pr:`1915`
        * Removed ``HighVarianceCVDataCheck`` and convered it to an ``AutoMLSearch`` method instead :pr:`1928`
        * Added ``score_batch`` and ``train_batch`` abstact methods to ``EngineBase``. These need to be implemented in Engine subclasses :pr:`1913`


**v0.19.0 Feb. 23, 2021**
    * Enhancements
        * Added a GitHub Action for Python windows unit tests :pr:`1844`
        * Added a GitHub Action for checking updated release notes :pr:`1849`
        * Added a GitHub Action for Python lint checks :pr:`1837`
        * Adjusted ``explain_prediction``, ``explain_predictions`` and ``explain_predictions_best_worst`` to handle timeseries problems. :pr:`1818`
        * Updated ``InvalidTargetDataCheck`` to check for mismatched indices in target and features :pr:`1816`
        * Updated ``Woodwork`` structures returned from components to support ``Woodwork`` logical type overrides set by the user :pr:`1784`
        * Updated estimators to keep track of input feature names during ``fit()`` :pr:`1794`
        * Updated ``visualize_decision_tree`` to include feature names in output :pr:`1813`
        * Added ``is_bounded_like_percentage`` property for objectives. If true, the ``calculate_percent_difference`` method will return the absolute difference rather than relative difference :pr:`1809`
        * Added full error traceback to AutoMLSearch logger file :pr:`1840`
        * Changed ``TargetEncoder`` to preserve custom indices in the data :pr:`1836`
        * Refactored ``explain_predictions`` and ``explain_predictions_best_worst`` to only compute features once for all rows that need to be explained :pr:`1843`
        * Added custom random undersampler data splitter for classification :pr:`1857`
        * Updated ``OutliersDataCheck`` implementation to calculate the probability of having no outliers :pr:`1855`
        * Added ``Engines`` pipeline processing API :pr:`1838`
    * Fixes
        * Changed EngineBase random_state arg to random_seed and same for user guide docs :pr:`1889`
    * Changes
        * Modified ``calculate_percent_difference`` so that division by 0 is now inf rather than nan :pr:`1809`
        * Removed ``text_columns`` parameter from ``LSA`` and ``TextFeaturizer`` components :pr:`1652`
        * Added ``random_seed`` as an argument to our automl/pipeline/component API. Using ``random_state`` will raise a warning :pr:`1798`
        * Added ``DataCheckError`` message in ``InvalidTargetDataCheck`` if input target is None and removed exception raised :pr:`1866`
    * Documentation Changes
    * Testing Changes
        * Added back coverage for ``_get_feature_provenance`` in ``TextFeaturizer`` after ``text_columns`` was removed :pr:`1842`
        * Pin graphviz version for windows builds :pr:`1847`
        * Unpin graphviz version for windows builds :pr:`1851`

.. warning::

    **Breaking Changes**
        * Added a deprecation warning to ``explain_prediction``. It will be deleted in the next release. :pr:`1860`


**v0.18.2 Feb. 10, 2021**
    * Enhancements
        * Added uniqueness score data check :pr:`1785`
        * Added "dataframe" output format for prediction explanations :pr:`1781`
        * Updated LightGBM estimators to handle ``pandas.MultiIndex`` :pr:`1770`
        * Sped up permutation importance for some pipelines :pr:`1762`
        * Added sparsity data check :pr:`1797`
        * Confirmed support for threshold tuning for binary time series classification problems :pr:`1803`
    * Fixes
    * Changes
    * Documentation Changes
        * Added section on conda to the contributing guide :pr:`1771`
        * Updated release process to reflect freezing `main` before perf tests :pr:`1787`
        * Moving some prs to the right section of the release notes :pr:`1789`
        * Tweak README.md. :pr:`1800`
        * Fixed back arrow on install page docs :pr:`1795`
        * Fixed docstring for `ClassImbalanceDataCheck.validate()` :pr:`1817`
    * Testing Changes

**v0.18.1 Feb. 1, 2021**
    * Enhancements
        * Added ``graph_t_sne`` as a visualization tool for high dimensional data :pr:`1731`
        * Added the ability to see the linear coefficients of features in linear models terms :pr:`1738`
        * Added support for ``scikit-learn`` ``v0.24.0`` :pr:`1733`
        * Added support for ``scipy`` ``v1.6.0`` :pr:`1752`
        * Added SVM Classifier and Regressor to estimators :pr:`1714` :pr:`1761`
    * Fixes
        * Addressed bug with ``partial_dependence`` and categorical data with more categories than grid resolution :pr:`1748`
        * Removed ``random_state`` arg from ``get_pipelines`` in ``AutoMLSearch`` :pr:`1719`
        * Pinned pyzmq at less than 22.0.0 till we add support :pr:`1756`
    * Changes
        * Updated components and pipelines to return ``Woodwork`` data structures :pr:`1668`
        * Updated ``clone()`` for pipelines and components to copy over random state automatically :pr:`1753`
        * Dropped support for Python version 3.6 :pr:`1751`
        * Removed deprecated ``verbose`` flag from ``AutoMLSearch`` parameters :pr:`1772`
    * Documentation Changes
        * Add Twitter and Github link to documentation toolbar :pr:`1754`
        * Added Open Graph info to documentation :pr:`1758`
    * Testing Changes

.. warning::

    **Breaking Changes**
        * Components and pipelines return ``Woodwork`` data structures instead of ``pandas`` data structures :pr:`1668`
        * Python 3.6 will not be actively supported due to discontinued support from EvalML dependencies.
        * Deprecated ``verbose`` flag is removed for ``AutoMLSearch`` :pr:`1772`


**v0.18.0 Jan. 26, 2021**
    * Enhancements
        * Added RMSLE, MSLE, and MAPE to core objectives while checking for negative target values in ``invalid_targets_data_check`` :pr:`1574`
        * Added validation checks for binary problems with regression-like datasets and multiclass problems without true multiclass targets in ``invalid_targets_data_check`` :pr:`1665`
        * Added time series support for ``make_pipeline`` :pr:`1566`
        * Added target name for output of pipeline ``predict`` method :pr:`1578`
        * Added multiclass check to ``InvalidTargetDataCheck`` for two examples per class :pr:`1596`
        * Added support for ``graphviz`` ``v0.16`` :pr:`1657`
        * Enhanced time series pipelines to accept empty features :pr:`1651`
        * Added KNN Classifier to estimators. :pr:`1650`
        * Added support for list inputs for objectives :pr:`1663`
        * Added support for ``AutoMLSearch`` to handle time series classification pipelines :pr:`1666`
        * Enhanced ``DelayedFeaturesTransformer`` to encode categorical features and targets before delaying them :pr:`1691`
        * Added 2-way dependence plots. :pr:`1690`
        * Added ability to directly iterate through components within Pipelines :pr:`1583`
    * Fixes
        * Fixed inconsistent attributes and added Exceptions to docs :pr:`1673`
        * Fixed ``TargetLeakageDataCheck`` to use Woodwork ``mutual_information`` rather than using Pandas' Pearson Correlation :pr:`1616`
        * Fixed thresholding for pipelines in ``AutoMLSearch`` to only threshold binary classification pipelines :pr:`1622` :pr:`1626`
        * Updated ``load_data`` to return Woodwork structures and update default parameter value for ``index`` to ``None`` :pr:`1610`
        * Pinned scipy at < 1.6.0 while we work on adding support :pr:`1629`
        * Fixed data check message formatting in ``AutoMLSearch`` :pr:`1633`
        * Addressed stacked ensemble component for ``scikit-learn`` v0.24 support by setting ``shuffle=True`` for default CV :pr:`1613`
        * Fixed bug where ``Imputer`` reset the index on ``X`` :pr:`1590`
        * Fixed ``AutoMLSearch`` stacktrace when a cutom objective was passed in as a primary objective or additional objective :pr:`1575`
        * Fixed custom index bug for ``MAPE`` objective :pr:`1641`
        * Fixed index bug for ``TextFeaturizer`` and ``LSA`` components :pr:`1644`
        * Limited ``load_fraud`` dataset loaded into ``automl.ipynb`` :pr:`1646`
        * ``add_to_rankings`` updates ``AutoMLSearch.best_pipeline`` when necessary :pr:`1647`
        * Fixed bug where time series baseline estimators were not receiving ``gap`` and ``max_delay`` in ``AutoMLSearch`` :pr:`1645`
        * Fixed jupyter notebooks to help the RTD buildtime :pr:`1654`
        * Added ``positive_only`` objectives to ``non_core_objectives`` :pr:`1661`
        * Fixed stacking argument ``n_jobs`` for IterativeAlgorithm :pr:`1706`
        * Updated CatBoost estimators to return self in ``.fit()`` rather than the underlying model for consistency :pr:`1701`
        * Added ability to initialize pipeline parameters in ``AutoMLSearch`` constructor :pr:`1676`
    * Changes
        * Added labeling to ``graph_confusion_matrix`` :pr:`1632`
        * Rerunning search for ``AutoMLSearch`` results in a message thrown rather than failing the search, and removed ``has_searched`` property :pr:`1647`
        * Changed tuner class to allow and ignore single parameter values as input :pr:`1686`
        * Capped LightGBM version limit to remove bug in docs :pr:`1711`
        * Removed support for `np.random.RandomState` in EvalML :pr:`1727`
    * Documentation Changes
        * Update Model Understanding in the user guide to include ``visualize_decision_tree`` :pr:`1678`
        * Updated docs to include information about ``AutoMLSearch`` callback parameters and methods :pr:`1577`
        * Updated docs to prompt users to install graphiz on Mac :pr:`1656`
        * Added ``infer_feature_types`` to the ``start.ipynb`` guide :pr:`1700`
        * Added multicollinearity data check to API reference and docs :pr:`1707`
    * Testing Changes

.. warning::

    **Breaking Changes**
        * Removed ``has_searched`` property from ``AutoMLSearch`` :pr:`1647`
        * Components and pipelines return ``Woodwork`` data structures instead of ``pandas`` data structures :pr:`1668`
        * Removed support for `np.random.RandomState` in EvalML. Rather than passing ``np.random.RandomState`` as component and pipeline random_state values, we use int random_seed :pr:`1727`


**v0.17.0 Dec. 29, 2020**
    * Enhancements
        * Added ``save_plot`` that allows for saving figures from different backends :pr:`1588`
        * Added ``LightGBM Regressor`` to regression components :pr:`1459`
        * Added ``visualize_decision_tree`` for tree visualization with ``decision_tree_data_from_estimator`` and ``decision_tree_data_from_pipeline`` to reformat tree structure output :pr:`1511`
        * Added `DFS Transformer` component into transformer components :pr:`1454`
        * Added ``MAPE`` to the standard metrics for time series problems and update objectives :pr:`1510`
        * Added ``graph_prediction_vs_actual_over_time`` and ``get_prediction_vs_actual_over_time_data`` to the model understanding module for time series problems :pr:`1483`
        * Added a ``ComponentGraph`` class that will support future pipelines as directed acyclic graphs :pr:`1415`
        * Updated data checks to accept ``Woodwork`` data structures :pr:`1481`
        * Added parameter to ``InvalidTargetDataCheck`` to show only top unique values rather than all unique values :pr:`1485`
        * Added multicollinearity data check :pr:`1515`
        * Added baseline pipeline and components for time series regression problems :pr:`1496`
        * Added more information to users about ensembling behavior in ``AutoMLSearch`` :pr:`1527`
        * Add woodwork support for more utility and graph methods :pr:`1544`
        * Changed ``DateTimeFeaturizer`` to encode features as int :pr:`1479`
        * Return trained pipelines from ``AutoMLSearch.best_pipeline`` :pr:`1547`
        * Added utility method so that users can set feature types without having to learn about Woodwork directly :pr:`1555`
        * Added Linear Discriminant Analysis transformer for dimensionality reduction :pr:`1331`
        * Added multiclass support for ``partial_dependence`` and ``graph_partial_dependence`` :pr:`1554`
        * Added ``TimeSeriesBinaryClassificationPipeline`` and ``TimeSeriesMulticlassClassificationPipeline`` classes :pr:`1528`
        * Added ``make_data_splitter`` method for easier automl data split customization :pr:`1568`
        * Integrated ``ComponentGraph`` class into Pipelines for full non-linear pipeline support :pr:`1543`
        * Update ``AutoMLSearch`` constructor to take training data instead of ``search`` and ``add_to_leaderboard`` :pr:`1597`
        * Update ``split_data`` helper args :pr:`1597`
        * Add problem type utils ``is_regression``, ``is_classification``, ``is_timeseries`` :pr:`1597`
        * Rename ``AutoMLSearch`` ``data_split`` arg to ``data_splitter`` :pr:`1569`
    * Fixes
        * Fix AutoML not passing CV folds to ``DefaultDataChecks`` for usage by ``ClassImbalanceDataCheck`` :pr:`1619`
        * Fix Windows CI jobs: install ``numba`` via conda, required for ``shap`` :pr:`1490`
        * Added custom-index support for `reset-index-get_prediction_vs_actual_over_time_data` :pr:`1494`
        * Fix ``generate_pipeline_code`` to account for boolean and None differences between Python and JSON :pr:`1524` :pr:`1531`
        * Set max value for plotly and xgboost versions while we debug CI failures with newer versions :pr:`1532`
        * Undo version pinning for plotly :pr:`1533`
        * Fix ReadTheDocs build by updating the version of ``setuptools`` :pr:`1561`
        * Set ``random_state`` of data splitter in AutoMLSearch to take int to keep consistency in the resulting splits :pr:`1579`
        * Pin sklearn version while we work on adding support :pr:`1594`
        * Pin pandas at <1.2.0 while we work on adding support :pr:`1609`
        * Pin graphviz at < 0.16 while we work on adding support :pr:`1609`
    * Changes
        * Reverting ``save_graph`` :pr:`1550` to resolve kaleido build issues :pr:`1585`
        * Update circleci badge to apply to ``main`` :pr:`1489`
        * Added script to generate github markdown for releases :pr:`1487`
        * Updated selection using pandas ``dtypes`` to selecting using Woodwork logical types :pr:`1551`
        * Updated dependencies to fix ``ImportError: cannot import name 'MaskedArray' from 'sklearn.utils.fixes'`` error and to address Woodwork and Featuretool dependencies :pr:`1540`
        * Made ``get_prediction_vs_actual_data()`` a public method :pr:`1553`
        * Updated ``Woodwork`` version requirement to v0.0.7 :pr:`1560`
        * Move data splitters from ``evalml.automl.data_splitters`` to ``evalml.preprocessing.data_splitters`` :pr:`1597`
        * Rename "# Testing" in automl log output to "# Validation" :pr:`1597`
    * Documentation Changes
        * Added partial dependence methods to API reference :pr:`1537`
        * Updated documentation for confusion matrix methods :pr:`1611`
    * Testing Changes
        * Set ``n_jobs=1`` in most unit tests to reduce memory :pr:`1505`

.. warning::

    **Breaking Changes**
        * Updated minimal dependencies: ``numpy>=1.19.1``, ``pandas>=1.1.0``, ``scikit-learn>=0.23.1``, ``scikit-optimize>=0.8.1``
        * Updated ``AutoMLSearch.best_pipeline`` to return a trained pipeline. Pass in ``train_best_pipeline=False`` to AutoMLSearch in order to return an untrained pipeline.
        * Pipeline component instances can no longer be iterated through using ``Pipeline.component_graph`` :pr:`1543`
        * Update ``AutoMLSearch`` constructor to take training data instead of ``search`` and ``add_to_leaderboard`` :pr:`1597`
        * Update ``split_data`` helper args :pr:`1597`
        * Move data splitters from ``evalml.automl.data_splitters`` to ``evalml.preprocessing.data_splitters`` :pr:`1597`
        * Rename ``AutoMLSearch`` ``data_split`` arg to ``data_splitter`` :pr:`1569`



**v0.16.1 Dec. 1, 2020**
    * Enhancements
        * Pin woodwork version to v0.0.6 to avoid breaking changes :pr:`1484`
        * Updated ``Woodwork`` to >=0.0.5 in ``core-requirements.txt`` :pr:`1473`
        * Removed ``copy_dataframe`` parameter for ``Woodwork``, updated ``Woodwork`` to >=0.0.6 in ``core-requirements.txt`` :pr:`1478`
        * Updated ``detect_problem_type`` to use ``pandas.api.is_numeric_dtype`` :pr:`1476`
    * Changes
        * Changed ``make clean`` to delete coverage reports as a convenience for developers :pr:`1464`
        * Set ``n_jobs=-1`` by default for stacked ensemble components :pr:`1472`
    * Documentation Changes
        * Updated pipeline and component documentation and demos to use ``Woodwork`` :pr:`1466`
    * Testing Changes
        * Update dependency update checker to use everything from core and optional dependencies :pr:`1480`


**v0.16.0 Nov. 24, 2020**
    * Enhancements
        * Updated pipelines and ``make_pipeline`` to accept ``Woodwork`` inputs :pr:`1393`
        * Updated components to accept ``Woodwork`` inputs :pr:`1423`
        * Added ability to freeze hyperparameters for ``AutoMLSearch`` :pr:`1284`
        * Added ``Target Encoder`` into transformer components :pr:`1401`
        * Added callback for error handling in ``AutoMLSearch`` :pr:`1403`
        * Added the index id to the ``explain_predictions_best_worst`` output to help users identify which rows in their data are included :pr:`1365`
        * The top_k features displayed in ``explain_predictions_*`` functions are now determined by the magnitude of shap values as opposed to the ``top_k`` largest and smallest shap values. :pr:`1374`
        * Added a problem type for time series regression :pr:`1386`
        * Added a ``is_defined_for_problem_type`` method to ``ObjectiveBase`` :pr:`1386`
        * Added a ``random_state`` parameter to ``make_pipeline_from_components`` function :pr:`1411`
        * Added ``DelayedFeaturesTransformer`` :pr:`1396`
        * Added a ``TimeSeriesRegressionPipeline`` class :pr:`1418`
        * Removed ``core-requirements.txt`` from the package distribution :pr:`1429`
        * Updated data check messages to include a `"code"` and `"details"` fields :pr:`1451`, :pr:`1462`
        * Added a ``TimeSeriesSplit`` data splitter for time series problems :pr:`1441`
        * Added a ``problem_configuration`` parameter to AutoMLSearch :pr:`1457`
    * Fixes
        * Fixed ``IndexError`` raised in ``AutoMLSearch`` when ``ensembling = True`` but only one pipeline to iterate over :pr:`1397`
        * Fixed stacked ensemble input bug and LightGBM warning and bug in ``AutoMLSearch`` :pr:`1388`
        * Updated enum classes to show possible enum values as attributes :pr:`1391`
        * Updated calls to ``Woodwork``'s ``to_pandas()`` to ``to_series()`` and ``to_dataframe()`` :pr:`1428`
        * Fixed bug in OHE where column names were not guaranteed to be unique :pr:`1349`
        * Fixed bug with percent improvement of ``ExpVariance`` objective on data with highly skewed target :pr:`1467`
        * Fix SimpleImputer error which occurs when all features are bool type :pr:`1215`
    * Changes
        * Changed ``OutliersDataCheck`` to return the list of columns, rather than rows, that contain outliers :pr:`1377`
        * Simplified and cleaned output for Code Generation :pr:`1371`
        * Reverted changes from :pr:`1337` :pr:`1409`
        * Updated data checks to return dictionary of warnings and errors instead of a list :pr:`1448`
        * Updated ``AutoMLSearch`` to pass ``Woodwork`` data structures to every pipeline (instead of pandas DataFrames) :pr:`1450`
        * Update ``AutoMLSearch`` to default to ``max_batches=1`` instead of ``max_iterations=5`` :pr:`1452`
        * Updated _evaluate_pipelines to consolidate side effects :pr:`1410`
    * Documentation Changes
        * Added description of CLA to contributing guide, updated description of draft PRs :pr:`1402`
        * Updated documentation to include all data checks, ``DataChecks``, and usage of data checks in AutoML :pr:`1412`
        * Updated docstrings from ``np.array`` to ``np.ndarray`` :pr:`1417`
        * Added section on stacking ensembles in AutoMLSearch documentation :pr:`1425`
    * Testing Changes
        * Removed ``category_encoders`` from test-requirements.txt :pr:`1373`
        * Tweak codecov.io settings again to avoid flakes :pr:`1413`
        * Modified ``make lint`` to check notebook versions in the docs :pr:`1431`
        * Modified ``make lint-fix`` to standardize notebook versions in the docs :pr:`1431`
        * Use new version of pull request Github Action for dependency check (:pr:`1443`)
        * Reduced number of workers for tests to 4 :pr:`1447`

.. warning::

    **Breaking Changes**
        * The ``top_k`` and ``top_k_features`` parameters in ``explain_predictions_*`` functions now return ``k`` features as opposed to ``2 * k`` features :pr:`1374`
        * Renamed ``problem_type`` to ``problem_types`` in ``RegressionObjective``, ``BinaryClassificationObjective``, and ``MulticlassClassificationObjective`` :pr:`1319`
        * Data checks now return a dictionary of warnings and errors instead of a list :pr:`1448`



**v0.15.0 Oct. 29, 2020**
    * Enhancements
        * Added stacked ensemble component classes (``StackedEnsembleClassifier``, ``StackedEnsembleRegressor``) :pr:`1134`
        * Added stacked ensemble components to ``AutoMLSearch`` :pr:`1253`
        * Added ``DecisionTreeClassifier`` and ``DecisionTreeRegressor`` to AutoML :pr:`1255`
        * Added ``graph_prediction_vs_actual`` in ``model_understanding`` for regression problems :pr:`1252`
        * Added parameter to ``OneHotEncoder`` to enable filtering for features to encode for :pr:`1249`
        * Added percent-better-than-baseline for all objectives to automl.results :pr:`1244`
        * Added ``HighVarianceCVDataCheck`` and replaced synonymous warning in ``AutoMLSearch`` :pr:`1254`
        * Added `PCA Transformer` component for dimensionality reduction :pr:`1270`
        * Added ``generate_pipeline_code`` and ``generate_component_code`` to allow for code generation given a pipeline or component instance :pr:`1306`
        * Added ``PCA Transformer`` component for dimensionality reduction :pr:`1270`
        * Updated ``AutoMLSearch`` to support ``Woodwork`` data structures :pr:`1299`
        * Added cv_folds to ``ClassImbalanceDataCheck`` and added this check to ``DefaultDataChecks`` :pr:`1333`
        * Make ``max_batches`` argument to ``AutoMLSearch.search`` public :pr:`1320`
        * Added text support to automl search :pr:`1062`
        * Added ``_pipelines_per_batch`` as a private argument to ``AutoMLSearch`` :pr:`1355`
    * Fixes
        * Fixed ML performance issue with ordered datasets: always shuffle data in automl's default CV splits :pr:`1265`
        * Fixed broken ``evalml info`` CLI command :pr:`1293`
        * Fixed ``boosting type='rf'`` for LightGBM Classifier, as well as ``num_leaves`` error :pr:`1302`
        * Fixed bug in ``explain_predictions_best_worst`` where a custom index in the target variable would cause a ``ValueError`` :pr:`1318`
        * Added stacked ensemble estimators to to ``evalml.pipelines.__init__`` file :pr:`1326`
        * Fixed bug in OHE where calls to transform were not deterministic if ``top_n`` was less than the number of categories in a column :pr:`1324`
        * Fixed LightGBM warning messages during AutoMLSearch :pr:`1342`
        * Fix warnings thrown during AutoMLSearch in ``HighVarianceCVDataCheck`` :pr:`1346`
        * Fixed bug where TrainingValidationSplit would return invalid location indices for dataframes with a custom index :pr:`1348`
        * Fixed bug where the AutoMLSearch ``random_state`` was not being passed to the created pipelines :pr:`1321`
    * Changes
        * Allow ``add_to_rankings`` to be called before AutoMLSearch is called :pr:`1250`
        * Removed Graphviz from test-requirements to add to requirements.txt :pr:`1327`
        * Removed ``max_pipelines`` parameter from ``AutoMLSearch`` :pr:`1264`
        * Include editable installs in all install make targets :pr:`1335`
        * Made pip dependencies `featuretools` and `nlp_primitives` core dependencies :pr:`1062`
        * Removed `PartOfSpeechCount` from `TextFeaturizer` transform primitives :pr:`1062`
        * Added warning for ``partial_dependency`` when the feature includes null values :pr:`1352`
    * Documentation Changes
        * Fixed and updated code blocks in Release Notes :pr:`1243`
        * Added DecisionTree estimators to API Reference :pr:`1246`
        * Changed class inheritance display to flow vertically :pr:`1248`
        * Updated cost-benefit tutorial to use a holdout/test set :pr:`1159`
        * Added ``evalml info`` command to documentation :pr:`1293`
        * Miscellaneous doc updates :pr:`1269`
        * Removed conda pre-release testing from the release process document :pr:`1282`
        * Updates to contributing guide :pr:`1310`
        * Added Alteryx footer to docs with Twitter and Github link :pr:`1312`
        * Added documentation for evalml installation for Python 3.6 :pr:`1322`
        * Added documentation changes to make the API Docs easier to understand :pr:`1323`
        * Fixed documentation for ``feature_importance`` :pr:`1353`
        * Added tutorial for running `AutoML` with text data :pr:`1357`
        * Added documentation for woodwork integration with automl search :pr:`1361`
    * Testing Changes
        * Added tests for ``jupyter_check`` to handle IPython :pr:`1256`
        * Cleaned up ``make_pipeline`` tests to test for all estimators :pr:`1257`
        * Added a test to check conda build after merge to main :pr:`1247`
        * Removed code that was lacking codecov for ``__main__.py`` and unnecessary :pr:`1293`
        * Codecov: round coverage up instead of down :pr:`1334`
        * Add DockerHub credentials to CI testing environment :pr:`1356`
        * Add DockerHub credentials to conda testing environment :pr:`1363`

.. warning::

    **Breaking Changes**
        * Renamed ``LabelLeakageDataCheck`` to ``TargetLeakageDataCheck`` :pr:`1319`
        * ``max_pipelines`` parameter has been removed from ``AutoMLSearch``. Please use ``max_iterations`` instead. :pr:`1264`
        * ``AutoMLSearch.search()`` will now log a warning if the input is not a ``Woodwork`` data structure (``pandas``, ``numpy``) :pr:`1299`
        * Make ``max_batches`` argument to ``AutoMLSearch.search`` public :pr:`1320`
        * Removed unused argument `feature_types` from AutoMLSearch.search :pr:`1062`

**v0.14.1 Sep. 29, 2020**
    * Enhancements
        * Updated partial dependence methods to support calculating numeric columns in a dataset with non-numeric columns :pr:`1150`
        * Added ``get_feature_names`` on ``OneHotEncoder`` :pr:`1193`
        * Added ``detect_problem_type`` to ``problem_type/utils.py`` to automatically detect the problem type given targets :pr:`1194`
        * Added LightGBM to ``AutoMLSearch`` :pr:`1199`
        * Updated ``scikit-learn`` and ``scikit-optimize`` to use latest versions - 0.23.2 and 0.8.1 respectively :pr:`1141`
        * Added ``__str__`` and ``__repr__`` for pipelines and components :pr:`1218`
        * Included internal target check for both training and validation data in ``AutoMLSearch`` :pr:`1226`
        * Added ``ProblemTypes.all_problem_types`` helper to get list of supported problem types :pr:`1219`
        * Added ``DecisionTreeClassifier`` and ``DecisionTreeRegressor`` classes :pr:`1223`
        * Added ``ProblemTypes.all_problem_types`` helper to get list of supported problem types :pr:`1219`
        * ``DataChecks`` can now be parametrized by passing a list of ``DataCheck`` classes and a parameter dictionary :pr:`1167`
        * Added first CV fold score as validation score in ``AutoMLSearch.rankings`` :pr:`1221`
        * Updated ``flake8`` configuration to enable linting on ``__init__.py`` files :pr:`1234`
        * Refined ``make_pipeline_from_components`` implementation :pr:`1204`
    * Fixes
        * Updated GitHub URL after migration to Alteryx GitHub org :pr:`1207`
        * Changed Problem Type enum to be more similar to the string name :pr:`1208`
        * Wrapped call to scikit-learn's partial dependence method in a ``try``/``finally`` block :pr:`1232`
    * Changes
        * Added ``allow_writing_files`` as a named argument to CatBoost estimators. :pr:`1202`
        * Added ``solver`` and ``multi_class`` as named arguments to ``LogisticRegressionClassifier`` :pr:`1202`
        * Replaced pipeline's ``._transform`` method to evaluate all the preprocessing steps of a pipeline with ``.compute_estimator_features`` :pr:`1231`
        * Changed default large dataset train/test splitting behavior :pr:`1205`
    * Documentation Changes
        * Included description of how to access the component instances and features for pipeline user guide :pr:`1163`
        * Updated API docs to refer to target as "target" instead of "labels" for non-classification tasks and minor docs cleanup :pr:`1160`
        * Added Class Imbalance Data Check to ``api_reference.rst`` :pr:`1190` :pr:`1200`
        * Added pipeline properties to API reference :pr:`1209`
        * Clarified what the objective parameter in AutoML is used for in AutoML API reference and AutoML user guide :pr:`1222`
        * Updated API docs to include ``skopt.space.Categorical`` option for component hyperparameter range definition :pr:`1228`
        * Added install documentation for ``libomp`` in order to use LightGBM on Mac :pr:`1233`
        * Improved description of ``max_iterations`` in documentation :pr:`1212`
        * Removed unused code from sphinx conf :pr:`1235`
    * Testing Changes

.. warning::

    **Breaking Changes**
        * ``DefaultDataChecks`` now accepts a ``problem_type`` parameter that must be specified :pr:`1167`
        * Pipeline's ``._transform`` method to evaluate all the preprocessing steps of a pipeline has been replaced with ``.compute_estimator_features`` :pr:`1231`
        * ``get_objectives`` has been renamed to ``get_core_objectives``. This function will now return a list of valid objective instances :pr:`1230`


**v0.13.2 Sep. 17, 2020**
    * Enhancements
        * Added ``output_format`` field to explain predictions functions :pr:`1107`
        * Modified ``get_objective`` and ``get_objectives`` to be able to return any objective in ``evalml.objectives`` :pr:`1132`
        * Added a ``return_instance`` boolean parameter to ``get_objective`` :pr:`1132`
        * Added ``ClassImbalanceDataCheck`` to determine whether target imbalance falls below a given threshold :pr:`1135`
        * Added label encoder to LightGBM for binary classification :pr:`1152`
        * Added labels for the row index of confusion matrix :pr:`1154`
        * Added ``AutoMLSearch`` object as another parameter in search callbacks :pr:`1156`
        * Added the corresponding probability threshold for each point displayed in ``graph_roc_curve`` :pr:`1161`
        * Added ``__eq__`` for ``ComponentBase`` and ``PipelineBase`` :pr:`1178`
        * Added support for multiclass classification for ``roc_curve`` :pr:`1164`
        * Added ``categories`` accessor to ``OneHotEncoder`` for listing the categories associated with a feature :pr:`1182`
        * Added utility function to create pipeline instances from a list of component instances :pr:`1176`
    * Fixes
        * Fixed XGBoost column names for partial dependence methods :pr:`1104`
        * Removed dead code validating column type from ``TextFeaturizer`` :pr:`1122`
        * Fixed issue where ``Imputer`` cannot fit when there is None in a categorical or boolean column :pr:`1144`
        * ``OneHotEncoder`` preserves the custom index in the input data :pr:`1146`
        * Fixed representation for ``ModelFamily`` :pr:`1165`
        * Removed duplicate ``nbsphinx`` dependency in ``dev-requirements.txt`` :pr:`1168`
        * Users can now pass in any valid kwargs to all estimators :pr:`1157`
        * Remove broken accessor ``OneHotEncoder.get_feature_names`` and unneeded base class :pr:`1179`
        * Removed LightGBM Estimator from AutoML models :pr:`1186`
    * Changes
        * Pinned ``scikit-optimize`` version to 0.7.4 :pr:`1136`
        * Removed ``tqdm`` as a dependency :pr:`1177`
        * Added lightgbm version 3.0.0 to ``latest_dependency_versions.txt`` :pr:`1185`
        * Rename ``max_pipelines`` to ``max_iterations`` :pr:`1169`
    * Documentation Changes
        * Fixed API docs for ``AutoMLSearch`` ``add_result_callback`` :pr:`1113`
        * Added a step to our release process for pushing our latest version to conda-forge :pr:`1118`
        * Added warning for missing ipywidgets dependency for using ``PipelineSearchPlots`` on Jupyterlab :pr:`1145`
        * Updated ``README.md`` example to load demo dataset :pr:`1151`
        * Swapped mapping of breast cancer targets in ``model_understanding.ipynb`` :pr:`1170`
    * Testing Changes
        * Added test confirming ``TextFeaturizer`` never outputs null values :pr:`1122`
        * Changed Python version of ``Update Dependencies`` action to 3.8.x :pr:`1137`
        * Fixed release notes check-in test for ``Update Dependencies`` actions :pr:`1172`

.. warning::

    **Breaking Changes**
        * ``get_objective`` will now return a class definition rather than an instance by default :pr:`1132`
        * Deleted ``OPTIONS`` dictionary in ``evalml.objectives.utils.py`` :pr:`1132`
        * If specifying an objective by string, the string must now match the objective's name field, case-insensitive :pr:`1132`
        * Passing "Cost Benefit Matrix", "Fraud Cost", "Lead Scoring", "Mean Squared Log Error",
            "Recall", "Recall Macro", "Recall Micro", "Recall Weighted", or "Root Mean Squared Log Error" to ``AutoMLSearch`` will now result in a ``ValueError``
            rather than an ``ObjectiveNotFoundError`` :pr:`1132`
        * Search callbacks ``start_iteration_callback`` and ``add_results_callback`` have changed to include a copy of the AutoMLSearch object as a third parameter :pr:`1156`
        * Deleted ``OneHotEncoder.get_feature_names`` method which had been broken for a while, in favor of pipelines' ``input_feature_names`` :pr:`1179`
        * Deleted empty base class ``CategoricalEncoder`` which ``OneHotEncoder`` component was inheriting from :pr:`1176`
        * Results from ``roc_curve`` will now return as a list of dictionaries with each dictionary representing a class :pr:`1164`
        * ``max_pipelines`` now raises a ``DeprecationWarning`` and will be removed in the next release. ``max_iterations`` should be used instead. :pr:`1169`


**v0.13.1 Aug. 25, 2020**
    * Enhancements
        * Added Cost-Benefit Matrix objective for binary classification :pr:`1038`
        * Split ``fill_value`` into ``categorical_fill_value`` and ``numeric_fill_value`` for Imputer :pr:`1019`
        * Added ``explain_predictions`` and ``explain_predictions_best_worst`` for explaining multiple predictions with SHAP :pr:`1016`
        * Added new LSA component for text featurization :pr:`1022`
        * Added guide on installing with conda :pr:`1041`
        * Added a “cost-benefit curve” util method to graph cost-benefit matrix scores vs. binary classification thresholds :pr:`1081`
        * Standardized error when calling transform/predict before fit for pipelines :pr:`1048`
        * Added ``percent_better_than_baseline`` to AutoML search rankings and full rankings table :pr:`1050`
        * Added one-way partial dependence and partial dependence plots :pr:`1079`
        * Added "Feature Value" column to prediction explanation reports. :pr:`1064`
        * Added LightGBM classification estimator :pr:`1082`, :pr:`1114`
        * Added ``max_batches`` parameter to ``AutoMLSearch`` :pr:`1087`
    * Fixes
        * Updated ``TextFeaturizer`` component to no longer require an internet connection to run :pr:`1022`
        * Fixed non-deterministic element of ``TextFeaturizer`` transformations :pr:`1022`
        * Added a StandardScaler to all ElasticNet pipelines :pr:`1065`
        * Updated cost-benefit matrix to normalize score :pr:`1099`
        * Fixed logic in ``calculate_percent_difference`` so that it can handle negative values :pr:`1100`
    * Changes
        * Added ``needs_fitting`` property to ``ComponentBase`` :pr:`1044`
        * Updated references to data types to use datatype lists defined in ``evalml.utils.gen_utils`` :pr:`1039`
        * Remove maximum version limit for SciPy dependency :pr:`1051`
        * Moved ``all_components`` and other component importers into runtime methods :pr:`1045`
        * Consolidated graphing utility methods under ``evalml.utils.graph_utils`` :pr:`1060`
        * Made slight tweaks to how ``TextFeaturizer`` uses ``featuretools``, and did some refactoring of that and of LSA :pr:`1090`
        * Changed ``show_all_features`` parameter into ``importance_threshold``, which allows for thresholding feature importance :pr:`1097`, :pr:`1103`
    * Documentation Changes
        * Update ``setup.py`` URL to point to the github repo :pr:`1037`
        * Added tutorial for using the cost-benefit matrix objective :pr:`1088`
        * Updated ``model_understanding.ipynb`` to include documentation for using plotly on Jupyter Lab :pr:`1108`
    * Testing Changes
        * Refactor CircleCI tests to use matrix jobs (:pr:`1043`)
        * Added a test to check that all test directories are included in evalml package :pr:`1054`


.. warning::

    **Breaking Changes**
        * ``confusion_matrix`` and ``normalize_confusion_matrix`` have been moved to ``evalml.utils`` :pr:`1038`
        * All graph utility methods previously under ``evalml.pipelines.graph_utils`` have been moved to ``evalml.utils.graph_utils`` :pr:`1060`


**v0.12.2 Aug. 6, 2020**
    * Enhancements
        * Add save/load method to components :pr:`1023`
        * Expose pickle ``protocol`` as optional arg to save/load :pr:`1023`
        * Updated estimators used in AutoML to include ExtraTrees and ElasticNet estimators :pr:`1030`
    * Fixes
    * Changes
        * Removed ``DeprecationWarning`` for ``SimpleImputer`` :pr:`1018`
    * Documentation Changes
        * Add note about version numbers to release process docs :pr:`1034`
    * Testing Changes
        * Test files are now included in the evalml package :pr:`1029`


**v0.12.0 Aug. 3, 2020**
    * Enhancements
        * Added string and categorical targets support for binary and multiclass pipelines and check for numeric targets for ``DetectLabelLeakage`` data check :pr:`932`
        * Added clear exception for regression pipelines if target datatype is string or categorical :pr:`960`
        * Added target column names and class labels in ``predict`` and ``predict_proba`` output for pipelines :pr:`951`
        * Added ``_compute_shap_values`` and ``normalize_values`` to ``pipelines/explanations`` module :pr:`958`
        * Added ``explain_prediction`` feature which explains single predictions with SHAP :pr:`974`
        * Added Imputer to allow different imputation strategies for numerical and categorical dtypes :pr:`991`
        * Added support for configuring logfile path using env var, and don't create logger if there are filesystem errors :pr:`975`
        * Updated catboost estimators' default parameters and automl hyperparameter ranges to speed up fit time :pr:`998`
    * Fixes
        * Fixed ReadtheDocs warning failure regarding embedded gif :pr:`943`
        * Removed incorrect parameter passed to pipeline classes in ``_add_baseline_pipelines`` :pr:`941`
        * Added universal error for calling ``predict``, ``predict_proba``, ``transform``, and ``feature_importances`` before fitting :pr:`969`, :pr:`994`
        * Made ``TextFeaturizer`` component and pip dependencies ``featuretools`` and ``nlp_primitives`` optional :pr:`976`
        * Updated imputation strategy in automl to no longer limit impute strategy to ``most_frequent`` for all features if there are any categorical columns :pr:`991`
        * Fixed ``UnboundLocalError`` for ``cv_pipeline`` when automl search errors :pr:`996`
        * Fixed ``Imputer`` to reset dataframe index to preserve behavior expected from  ``SimpleImputer`` :pr:`1009`
    * Changes
        * Moved ``get_estimators`` to ``evalml.pipelines.components.utils`` :pr:`934`
        * Modified Pipelines to raise ``PipelineScoreError`` when they encounter an error during scoring :pr:`936`
        * Moved ``evalml.model_families.list_model_families`` to ``evalml.pipelines.components.allowed_model_families`` :pr:`959`
        * Renamed ``DateTimeFeaturization`` to ``DateTimeFeaturizer`` :pr:`977`
        * Added check to stop search and raise an error if all pipelines in a batch return NaN scores :pr:`1015`
    * Documentation Changes
        * Updated ``README.md`` :pr:`963`
        * Reworded message when errors are returned from data checks in search :pr:`982`
        * Added section on understanding model predictions with ``explain_prediction`` to User Guide :pr:`981`
        * Added a section to the user guide and api reference about how XGBoost and CatBoost are not fully supported. :pr:`992`
        * Added custom components section in user guide :pr:`993`
        * Updated FAQ section formatting :pr:`997`
        * Updated release process documentation :pr:`1003`
    * Testing Changes
        * Moved ``predict_proba`` and ``predict`` tests regarding string / categorical targets to ``test_pipelines.py`` :pr:`972`
        * Fixed dependency update bot by updating python version to 3.7 to avoid frequent github version updates :pr:`1002`


.. warning::

    **Breaking Changes**
        * ``get_estimators`` has been moved to ``evalml.pipelines.components.utils`` (previously was under ``evalml.pipelines.utils``) :pr:`934`
        * Removed the ``raise_errors`` flag in AutoML search. All errors during pipeline evaluation will be caught and logged. :pr:`936`
        * ``evalml.model_families.list_model_families`` has been moved to ``evalml.pipelines.components.allowed_model_families`` :pr:`959`
        * ``TextFeaturizer``: the ``featuretools`` and ``nlp_primitives`` packages must be installed after installing evalml in order to use this component :pr:`976`
        * Renamed ``DateTimeFeaturization`` to ``DateTimeFeaturizer`` :pr:`977`


**v0.11.2 July 16, 2020**
    * Enhancements
        * Added ``NoVarianceDataCheck`` to ``DefaultDataChecks`` :pr:`893`
        * Added text processing and featurization component ``TextFeaturizer`` :pr:`913`, :pr:`924`
        * Added additional checks to ``InvalidTargetDataCheck`` to handle invalid target data types :pr:`929`
        * ``AutoMLSearch`` will now handle ``KeyboardInterrupt`` and prompt user for confirmation :pr:`915`
    * Fixes
        * Makes automl results a read-only property :pr:`919`
    * Changes
        * Deleted static pipelines and refactored tests involving static pipelines, removed ``all_pipelines()`` and ``get_pipelines()`` :pr:`904`
        * Moved ``list_model_families`` to ``evalml.model_family.utils`` :pr:`903`
        * Updated ``all_pipelines``, ``all_estimators``, ``all_components`` to use the same mechanism for dynamically generating their elements :pr:`898`
        * Rename ``master`` branch to ``main`` :pr:`918`
        * Add pypi release github action :pr:`923`
        * Updated ``AutoMLSearch.search`` stdout output and logging and removed tqdm progress bar :pr:`921`
        * Moved automl config checks previously in ``search()`` to init :pr:`933`
    * Documentation Changes
        * Reorganized and rewrote documentation :pr:`937`
        * Updated to use pydata sphinx theme :pr:`937`
        * Updated docs to use ``release_notes`` instead of ``changelog`` :pr:`942`
    * Testing Changes
        * Cleaned up fixture names and usages in tests :pr:`895`


.. warning::

    **Breaking Changes**
        * ``list_model_families`` has been moved to ``evalml.model_family.utils`` (previously was under ``evalml.pipelines.utils``) :pr:`903`
        * ``get_estimators`` has been moved to ``evalml.pipelines.components.utils`` (previously was under ``evalml.pipelines.utils``) :pr:`934`
        * Static pipeline definitions have been removed, but similar pipelines can still be constructed via creating an instance of ``PipelineBase`` :pr:`904`
        * ``all_pipelines()`` and ``get_pipelines()`` utility methods have been removed :pr:`904`


**v0.11.0 June 30, 2020**
    * Enhancements
        * Added multiclass support for ROC curve graphing :pr:`832`
        * Added preprocessing component to drop features whose percentage of NaN values exceeds a specified threshold :pr:`834`
        * Added data check to check for problematic target labels :pr:`814`
        * Added PerColumnImputer that allows imputation strategies per column :pr:`824`
        * Added transformer to drop specific columns :pr:`827`
        * Added support for ``categories``, ``handle_error``, and ``drop`` parameters in ``OneHotEncoder`` :pr:`830` :pr:`897`
        * Added preprocessing component to handle DateTime columns featurization :pr:`838`
        * Added ability to clone pipelines and components :pr:`842`
        * Define getter method for component ``parameters`` :pr:`847`
        * Added utility methods to calculate and graph permutation importances :pr:`860`, :pr:`880`
        * Added new utility functions necessary for generating dynamic preprocessing pipelines :pr:`852`
        * Added kwargs to all components :pr:`863`
        * Updated ``AutoSearchBase`` to use dynamically generated preprocessing pipelines :pr:`870`
        * Added SelectColumns transformer :pr:`873`
        * Added ability to evaluate additional pipelines for automl search :pr:`874`
        * Added ``default_parameters`` class property to components and pipelines :pr:`879`
        * Added better support for disabling data checks in automl search :pr:`892`
        * Added ability to save and load AutoML objects to file :pr:`888`
        * Updated ``AutoSearchBase.get_pipelines`` to return an untrained pipeline instance :pr:`876`
        * Saved learned binary classification thresholds in automl results cv data dict :pr:`876`
    * Fixes
        * Fixed bug where SimpleImputer cannot handle dropped columns :pr:`846`
        * Fixed bug where PerColumnImputer cannot handle dropped columns :pr:`855`
        * Enforce requirement that builtin components save all inputted values in their parameters dict :pr:`847`
        * Don't list base classes in ``all_components`` output :pr:`847`
        * Standardize all components to output pandas data structures, and accept either pandas or numpy :pr:`853`
        * Fixed rankings and full_rankings error when search has not been run :pr:`894`
    * Changes
        * Update ``all_pipelines`` and ``all_components`` to try initializing pipelines/components, and on failure exclude them :pr:`849`
        * Refactor ``handle_components`` to ``handle_components_class``, standardize to ``ComponentBase`` subclass instead of instance :pr:`850`
        * Refactor "blacklist"/"whitelist" to "allow"/"exclude" lists :pr:`854`
        * Replaced ``AutoClassificationSearch`` and ``AutoRegressionSearch`` with ``AutoMLSearch`` :pr:`871`
        * Renamed feature_importances and permutation_importances methods to use singular names (feature_importance and permutation_importance) :pr:`883`
        * Updated ``automl`` default data splitter to train/validation split for large datasets :pr:`877`
        * Added open source license, update some repo metadata :pr:`887`
        * Removed dead code in ``_get_preprocessing_components`` :pr:`896`
    * Documentation Changes
        * Fix some typos and update the EvalML logo :pr:`872`
    * Testing Changes
        * Update the changelog check job to expect the new branching pattern for the deps update bot :pr:`836`
        * Check that all components output pandas datastructures, and can accept either pandas or numpy :pr:`853`
        * Replaced ``AutoClassificationSearch`` and ``AutoRegressionSearch`` with ``AutoMLSearch`` :pr:`871`


.. warning::

    **Breaking Changes**
        * Pipelines' static ``component_graph`` field must contain either ``ComponentBase`` subclasses or ``str``, instead of ``ComponentBase`` subclass instances :pr:`850`
        * Rename ``handle_component`` to ``handle_component_class``. Now standardizes to ``ComponentBase`` subclasses instead of ``ComponentBase`` subclass instances :pr:`850`
        * Renamed automl's ``cv`` argument to ``data_split`` :pr:`877`
        * Pipelines' and classifiers' ``feature_importances`` is renamed ``feature_importance``, ``graph_feature_importances`` is renamed ``graph_feature_importance`` :pr:`883`
        * Passing ``data_checks=None`` to automl search will not perform any data checks as opposed to default checks. :pr:`892`
        * Pipelines to search for in AutoML are now determined automatically, rather than using the statically-defined pipeline classes. :pr:`870`
        * Updated ``AutoSearchBase.get_pipelines`` to return an untrained pipeline instance, instead of one which happened to be trained on the final cross-validation fold :pr:`876`


**v0.10.0 May 29, 2020**
    * Enhancements
        * Added baseline models for classification and regression, add functionality to calculate baseline models before searching in AutoML :pr:`746`
        * Port over highly-null guardrail as a data check and define ``DefaultDataChecks`` and ``DisableDataChecks`` classes :pr:`745`
        * Update ``Tuner`` classes to work directly with pipeline parameters dicts instead of flat parameter lists :pr:`779`
        * Add Elastic Net as a pipeline option :pr:`812`
        * Added new Pipeline option ``ExtraTrees`` :pr:`790`
        * Added precicion-recall curve metrics and plot for binary classification problems in ``evalml.pipeline.graph_utils`` :pr:`794`
        * Update the default automl algorithm to search in batches, starting with default parameters for each pipeline and iterating from there :pr:`793`
        * Added ``AutoMLAlgorithm`` class and ``IterativeAlgorithm`` impl, separated from ``AutoSearchBase`` :pr:`793`
    * Fixes
        * Update pipeline ``score`` to return ``nan`` score for any objective which throws an exception during scoring :pr:`787`
        * Fixed bug introduced in :pr:`787` where binary classification metrics requiring predicted probabilities error in scoring :pr:`798`
        * CatBoost and XGBoost classifiers and regressors can no longer have a learning rate of 0 :pr:`795`
    * Changes
        * Cleanup pipeline ``score`` code, and cleanup codecov :pr:`711`
        * Remove ``pass`` for abstract methods for codecov :pr:`730`
        * Added __str__ for AutoSearch object :pr:`675`
        * Add util methods to graph ROC and confusion matrix :pr:`720`
        * Refactor ``AutoBase`` to ``AutoSearchBase`` :pr:`758`
        * Updated AutoBase with ``data_checks`` parameter, removed previous ``detect_label_leakage`` parameter, and added functionality to run data checks before search in AutoML :pr:`765`
        * Updated our logger to use Python's logging utils :pr:`763`
        * Refactor most of ``AutoSearchBase._do_iteration`` impl into ``AutoSearchBase._evaluate`` :pr:`762`
        * Port over all guardrails to use the new DataCheck API :pr:`789`
        * Expanded ``import_or_raise`` to catch all exceptions :pr:`759`
        * Adds RMSE, MSLE, RMSLE as standard metrics :pr:`788`
        * Don't allow ``Recall`` to be used as an objective for AutoML :pr:`784`
        * Removed feature selection from pipelines :pr:`819`
        * Update default estimator parameters to make automl search faster and more accurate :pr:`793`
    * Documentation Changes
        * Add instructions to freeze ``master`` on ``release.md`` :pr:`726`
        * Update release instructions with more details :pr:`727` :pr:`733`
        * Add objective base classes to API reference :pr:`736`
        * Fix components API to match other modules :pr:`747`
    * Testing Changes
        * Delete codecov yml, use codecov.io's default :pr:`732`
        * Added unit tests for fraud cost, lead scoring, and standard metric objectives :pr:`741`
        * Update codecov client :pr:`782`
        * Updated AutoBase __str__ test to include no parameters case :pr:`783`
        * Added unit tests for ``ExtraTrees`` pipeline :pr:`790`
        * If codecov fails to upload, fail build :pr:`810`
        * Updated Python version of dependency action :pr:`816`
        * Update the dependency update bot to use a suffix when creating branches :pr:`817`

.. warning::

    **Breaking Changes**
        * The ``detect_label_leakage`` parameter for AutoML classes has been removed and replaced by a ``data_checks`` parameter :pr:`765`
        * Moved ROC and confusion matrix methods from ``evalml.pipeline.plot_utils`` to ``evalml.pipeline.graph_utils`` :pr:`720`
        * ``Tuner`` classes require a pipeline hyperparameter range dict as an init arg instead of a space definition :pr:`779`
        * ``Tuner.propose`` and ``Tuner.add`` work directly with pipeline parameters dicts instead of flat parameter lists :pr:`779`
        * ``PipelineBase.hyperparameters`` and ``custom_hyperparameters`` use pipeline parameters dict format instead of being represented as a flat list :pr:`779`
        * All guardrail functions previously under ``evalml.guardrails.utils`` will be removed and replaced by data checks :pr:`789`
        * ``Recall`` disallowed as an objective for AutoML :pr:`784`
        * ``AutoSearchBase`` parameter ``tuner`` has been renamed to ``tuner_class`` :pr:`793`
        * ``AutoSearchBase`` parameter ``possible_pipelines`` and ``possible_model_families`` have been renamed to ``allowed_pipelines`` and ``allowed_model_families`` :pr:`793`


**v0.9.0 Apr. 27, 2020**
    * Enhancements
        * Added ``Accuracy`` as an standard objective :pr:`624`
        * Added verbose parameter to load_fraud :pr:`560`
        * Added Balanced Accuracy metric for binary, multiclass :pr:`612` :pr:`661`
        * Added XGBoost regressor and XGBoost regression pipeline :pr:`666`
        * Added ``Accuracy`` metric for multiclass :pr:`672`
        * Added objective name in ``AutoBase.describe_pipeline`` :pr:`686`
        * Added ``DataCheck`` and ``DataChecks``, ``Message`` classes and relevant subclasses :pr:`739`
    * Fixes
        * Removed direct access to ``cls.component_graph`` :pr:`595`
        * Add testing files to .gitignore :pr:`625`
        * Remove circular dependencies from ``Makefile`` :pr:`637`
        * Add error case for ``normalize_confusion_matrix()`` :pr:`640`
        * Fixed ``XGBoostClassifier`` and ``XGBoostRegressor`` bug with feature names that contain [, ], or < :pr:`659`
        * Update ``make_pipeline_graph`` to not accidentally create empty file when testing if path is valid :pr:`649`
        * Fix pip installation warning about docsutils version, from boto dependency :pr:`664`
        * Removed zero division warning for F1/precision/recall metrics :pr:`671`
        * Fixed ``summary`` for pipelines without estimators :pr:`707`
    * Changes
        * Updated default objective for binary/multiclass classification to log loss :pr:`613`
        * Created classification and regression pipeline subclasses and removed objective as an attribute of pipeline classes :pr:`405`
        * Changed the output of ``score`` to return one dictionary :pr:`429`
        * Created binary and multiclass objective subclasses :pr:`504`
        * Updated objectives API :pr:`445`
        * Removed call to ``get_plot_data`` from AutoML :pr:`615`
        * Set ``raise_error`` to default to True for AutoML classes :pr:`638`
        * Remove unnecessary "u" prefixes on some unicode strings :pr:`641`
        * Changed one-hot encoder to return uint8 dtypes instead of ints :pr:`653`
        * Pipeline ``_name`` field changed to ``custom_name`` :pr:`650`
        * Removed ``graphs.py`` and moved methods into ``PipelineBase`` :pr:`657`, :pr:`665`
        * Remove s3fs as a dev dependency :pr:`664`
        * Changed requirements-parser to be a core dependency :pr:`673`
        * Replace ``supported_problem_types`` field on pipelines with ``problem_type`` attribute on base classes :pr:`678`
        * Changed AutoML to only show best results for a given pipeline template in ``rankings``, added ``full_rankings`` property to show all :pr:`682`
        * Update ``ModelFamily`` values: don't list xgboost/catboost as classifiers now that we have regression pipelines for them :pr:`677`
        * Changed AutoML's ``describe_pipeline`` to get problem type from pipeline instead :pr:`685`
        * Standardize ``import_or_raise`` error messages :pr:`683`
        * Updated argument order of objectives to align with sklearn's :pr:`698`
        * Renamed ``pipeline.feature_importance_graph`` to ``pipeline.graph_feature_importances`` :pr:`700`
        * Moved ROC and confusion matrix methods to ``evalml.pipelines.plot_utils`` :pr:`704`
        * Renamed ``MultiClassificationObjective`` to ``MulticlassClassificationObjective``, to align with pipeline naming scheme :pr:`715`
    * Documentation Changes
        * Fixed some sphinx warnings :pr:`593`
        * Fixed docstring for ``AutoClassificationSearch`` with correct command :pr:`599`
        * Limit readthedocs formats to pdf, not htmlzip and epub :pr:`594` :pr:`600`
        * Clean up objectives API documentation :pr:`605`
        * Fixed function on Exploring search results page :pr:`604`
        * Update release process doc :pr:`567`
        * ``AutoClassificationSearch`` and ``AutoRegressionSearch`` show inherited methods in API reference :pr:`651`
        * Fixed improperly formatted code in breaking changes for changelog :pr:`655`
        * Added configuration to treat Sphinx warnings as errors :pr:`660`
        * Removed separate plotting section for pipelines in API reference :pr:`657`, :pr:`665`
        * Have leads example notebook load S3 files using https, so we can delete s3fs dev dependency :pr:`664`
        * Categorized components in API reference and added descriptions for each category :pr:`663`
        * Fixed Sphinx warnings about ``BalancedAccuracy`` objective :pr:`669`
        * Updated API reference to include missing components and clean up pipeline docstrings :pr:`689`
        * Reorganize API ref, and clarify pipeline sub-titles :pr:`688`
        * Add and update preprocessing utils in API reference :pr:`687`
        * Added inheritance diagrams to API reference :pr:`695`
        * Documented which default objective AutoML optimizes for :pr:`699`
        * Create seperate install page :pr:`701`
        * Include more utils in API ref, like ``import_or_raise`` :pr:`704`
        * Add more color to pipeline documentation :pr:`705`
    * Testing Changes
        * Matched install commands of ``check_latest_dependencies`` test and it's GitHub action :pr:`578`
        * Added Github app to auto assign PR author as assignee :pr:`477`
        * Removed unneeded conda installation of xgboost in windows checkin tests :pr:`618`
        * Update graph tests to always use tmpfile dir :pr:`649`
        * Changelog checkin test workaround for release PRs: If 'future release' section is empty of PR refs, pass check :pr:`658`
        * Add changelog checkin test exception for ``dep-update`` branch :pr:`723`

.. warning::

    **Breaking Changes**

    * Pipelines will now no longer take an objective parameter during instantiation, and will no longer have an objective attribute.
    * ``fit()`` and ``predict()`` now use an optional ``objective`` parameter, which is only used in binary classification pipelines to fit for a specific objective.
    * ``score()`` will now use a required ``objectives`` parameter that is used to determine all the objectives to score on. This differs from the previous behavior, where the pipeline's objective was scored on regardless.
    * ``score()`` will now return one dictionary of all objective scores.
    * ``ROC`` and ``ConfusionMatrix`` plot methods via ``Auto(*).plot`` have been removed by :pr:`615` and are replaced by ``roc_curve`` and ``confusion_matrix`` in ``evamlm.pipelines.plot_utils`` in :pr:`704`
    * ``normalize_confusion_matrix`` has been moved to ``evalml.pipelines.plot_utils`` :pr:`704`
    * Pipelines ``_name`` field changed to ``custom_name``
    * Pipelines ``supported_problem_types`` field is removed because it is no longer necessary :pr:`678`
    * Updated argument order of objectives' ``objective_function`` to align with sklearn :pr:`698`
    * ``pipeline.feature_importance_graph`` has been renamed to ``pipeline.graph_feature_importances`` in :pr:`700`
    * Removed unsupported ``MSLE`` objective :pr:`704`


**v0.8.0 Apr. 1, 2020**
    * Enhancements
        * Add normalization option and information to confusion matrix :pr:`484`
        * Add util function to drop rows with NaN values :pr:`487`
        * Renamed ``PipelineBase.name`` as ``PipelineBase.summary`` and redefined ``PipelineBase.name`` as class property :pr:`491`
        * Added access to parameters in Pipelines with ``PipelineBase.parameters`` (used to be return of ``PipelineBase.describe``) :pr:`501`
        * Added ``fill_value`` parameter for ``SimpleImputer`` :pr:`509`
        * Added functionality to override component hyperparameters and made pipelines take hyperparemeters from components :pr:`516`
        * Allow ``numpy.random.RandomState`` for random_state parameters :pr:`556`
    * Fixes
        * Removed unused dependency ``matplotlib``, and move ``category_encoders`` to test reqs :pr:`572`
    * Changes
        * Undo version cap in XGBoost placed in :pr:`402` and allowed all released of XGBoost :pr:`407`
        * Support pandas 1.0.0 :pr:`486`
        * Made all references to the logger static :pr:`503`
        * Refactored ``model_type`` parameter for components and pipelines to ``model_family`` :pr:`507`
        * Refactored ``problem_types`` for pipelines and components into ``supported_problem_types`` :pr:`515`
        * Moved ``pipelines/utils.save_pipeline`` and ``pipelines/utils.load_pipeline`` to ``PipelineBase.save`` and ``PipelineBase.load`` :pr:`526`
        * Limit number of categories encoded by ``OneHotEncoder`` :pr:`517`
    * Documentation Changes
        * Updated API reference to remove ``PipelinePlot`` and added moved ``PipelineBase`` plotting methods :pr:`483`
        * Add code style and github issue guides :pr:`463` :pr:`512`
        * Updated API reference for to surface class variables for pipelines and components :pr:`537`
        * Fixed README documentation link :pr:`535`
        * Unhid PR references in changelog :pr:`656`
    * Testing Changes
        * Added automated dependency check PR :pr:`482`, :pr:`505`
        * Updated automated dependency check comment :pr:`497`
        * Have build_docs job use python executor, so that env vars are set properly :pr:`547`
        * Added simple test to make sure ``OneHotEncoder``'s top_n works with large number of categories :pr:`552`
        * Run windows unit tests on PRs :pr:`557`


.. warning::

    **Breaking Changes**

    * ``AutoClassificationSearch`` and ``AutoRegressionSearch``'s ``model_types`` parameter has been refactored into ``allowed_model_families``
    * ``ModelTypes`` enum has been changed to ``ModelFamily``
    * Components and Pipelines now have a ``model_family`` field instead of ``model_type``
    * ``get_pipelines`` utility function now accepts ``model_families`` as an argument instead of ``model_types``
    * ``PipelineBase.name`` no longer returns structure of pipeline and has been replaced by ``PipelineBase.summary``
    * ``PipelineBase.problem_types`` and ``Estimator.problem_types`` has been renamed to ``supported_problem_types``
    * ``pipelines/utils.save_pipeline`` and ``pipelines/utils.load_pipeline`` moved to ``PipelineBase.save`` and ``PipelineBase.load``


**v0.7.0 Mar. 9, 2020**
    * Enhancements
        * Added emacs buffers to .gitignore :pr:`350`
        * Add CatBoost (gradient-boosted trees) classification and regression components and pipelines :pr:`247`
        * Added Tuner abstract base class :pr:`351`
        * Added ``n_jobs`` as parameter for ``AutoClassificationSearch`` and ``AutoRegressionSearch`` :pr:`403`
        * Changed colors of confusion matrix to shades of blue and updated axis order to match scikit-learn's :pr:`426`
        * Added ``PipelineBase`` ``.graph`` and ``.feature_importance_graph`` methods, moved from previous location :pr:`423`
        * Added support for python 3.8 :pr:`462`
    * Fixes
        * Fixed ROC and confusion matrix plots not being calculated if user passed own additional_objectives :pr:`276`
        * Fixed ReadtheDocs ``FileNotFoundError`` exception for fraud dataset :pr:`439`
    * Changes
        * Added ``n_estimators`` as a tunable parameter for XGBoost :pr:`307`
        * Remove unused parameter ``ObjectiveBase.fit_needs_proba`` :pr:`320`
        * Remove extraneous parameter ``component_type`` from all components :pr:`361`
        * Remove unused ``rankings.csv`` file :pr:`397`
        * Downloaded demo and test datasets so unit tests can run offline :pr:`408`
        * Remove ``_needs_fitting`` attribute from Components :pr:`398`
        * Changed plot.feature_importance to show only non-zero feature importances by default, added optional parameter to show all :pr:`413`
        * Refactored ``PipelineBase`` to take in parameter dictionary and moved pipeline metadata to class attribute :pr:`421`
        * Dropped support for Python 3.5 :pr:`438`
        * Removed unused ``apply.py`` file :pr:`449`
        * Clean up ``requirements.txt`` to remove unused deps :pr:`451`
        * Support installation without all required dependencies :pr:`459`
    * Documentation Changes
        * Update release.md with instructions to release to internal license key :pr:`354`
    * Testing Changes
        * Added tests for utils (and moved current utils to gen_utils) :pr:`297`
        * Moved XGBoost install into it's own separate step on Windows using Conda :pr:`313`
        * Rewind pandas version to before 1.0.0, to diagnose test failures for that version :pr:`325`
        * Added dependency update checkin test :pr:`324`
        * Rewind XGBoost version to before 1.0.0 to diagnose test failures for that version :pr:`402`
        * Update dependency check to use a whitelist :pr:`417`
        * Update unit test jobs to not install dev deps :pr:`455`

.. warning::

    **Breaking Changes**

    * Python 3.5 will not be actively supported.

**v0.6.0 Dec. 16, 2019**
    * Enhancements
        * Added ability to create a plot of feature importances :pr:`133`
        * Add early stopping to AutoML using patience and tolerance parameters :pr:`241`
        * Added ROC and confusion matrix metrics and plot for classification problems and introduce PipelineSearchPlots class :pr:`242`
        * Enhanced AutoML results with search order :pr:`260`
        * Added utility function to show system and environment information :pr:`300`
    * Fixes
        * Lower botocore requirement :pr:`235`
        * Fixed decision_function calculation for ``FraudCost`` objective :pr:`254`
        * Fixed return value of ``Recall`` metrics :pr:`264`
        * Components return ``self`` on fit :pr:`289`
    * Changes
        * Renamed automl classes to ``AutoRegressionSearch`` and ``AutoClassificationSearch`` :pr:`287`
        * Updating demo datasets to retain column names :pr:`223`
        * Moving pipeline visualization to ``PipelinePlot`` class :pr:`228`
        * Standarizing inputs as ``pd.Dataframe`` / ``pd.Series`` :pr:`130`
        * Enforcing that pipelines must have an estimator as last component :pr:`277`
        * Added ``ipywidgets`` as a dependency in ``requirements.txt`` :pr:`278`
        * Added Random and Grid Search Tuners :pr:`240`
    * Documentation Changes
        * Adding class properties to API reference :pr:`244`
        * Fix and filter FutureWarnings from scikit-learn :pr:`249`, :pr:`257`
        * Adding Linear Regression to API reference and cleaning up some Sphinx warnings :pr:`227`
    * Testing Changes
        * Added support for testing on Windows with CircleCI :pr:`226`
        * Added support for doctests :pr:`233`

.. warning::

    **Breaking Changes**

    * The ``fit()`` method for ``AutoClassifier`` and ``AutoRegressor`` has been renamed to ``search()``.
    * ``AutoClassifier`` has been renamed to ``AutoClassificationSearch``
    * ``AutoRegressor`` has been renamed to ``AutoRegressionSearch``
    * ``AutoClassificationSearch.results`` and ``AutoRegressionSearch.results`` now is a dictionary with ``pipeline_results`` and ``search_order`` keys. ``pipeline_results`` can be used to access a dictionary that is identical to the old ``.results`` dictionary. Whereas, ``search_order`` returns a list of the search order in terms of ``pipeline_id``.
    * Pipelines now require an estimator as the last component in ``component_list``. Slicing pipelines now throws an ``NotImplementedError`` to avoid returning pipelines without an estimator.

**v0.5.2 Nov. 18, 2019**
    * Enhancements
        * Adding basic pipeline structure visualization :pr:`211`
    * Documentation Changes
        * Added notebooks to build process :pr:`212`

**v0.5.1 Nov. 15, 2019**
    * Enhancements
        * Added basic outlier detection guardrail :pr:`151`
        * Added basic ID column guardrail :pr:`135`
        * Added support for unlimited pipelines with a ``max_time`` limit :pr:`70`
        * Updated .readthedocs.yaml to successfully build :pr:`188`
    * Fixes
        * Removed MSLE from default additional objectives :pr:`203`
        * Fixed ``random_state`` passed in pipelines :pr:`204`
        * Fixed slow down in RFRegressor :pr:`206`
    * Changes
        * Pulled information for describe_pipeline from pipeline's new describe method :pr:`190`
        * Refactored pipelines :pr:`108`
        * Removed guardrails from Auto(*) :pr:`202`, :pr:`208`
    * Documentation Changes
        * Updated documentation to show ``max_time`` enhancements :pr:`189`
        * Updated release instructions for RTD :pr:`193`
        * Added notebooks to build process :pr:`212`
        * Added contributing instructions :pr:`213`
        * Added new content :pr:`222`

**v0.5.0 Oct. 29, 2019**
    * Enhancements
        * Added basic one hot encoding :pr:`73`
        * Use enums for model_type :pr:`110`
        * Support for splitting regression datasets :pr:`112`
        * Auto-infer multiclass classification :pr:`99`
        * Added support for other units in ``max_time`` :pr:`125`
        * Detect highly null columns :pr:`121`
        * Added additional regression objectives :pr:`100`
        * Show an interactive iteration vs. score plot when using fit() :pr:`134`
    * Fixes
        * Reordered ``describe_pipeline`` :pr:`94`
        * Added type check for ``model_type`` :pr:`109`
        * Fixed ``s`` units when setting string ``max_time`` :pr:`132`
        * Fix objectives not appearing in API documentation :pr:`150`
    * Changes
        * Reorganized tests :pr:`93`
        * Moved logging to its own module :pr:`119`
        * Show progress bar history :pr:`111`
        * Using ``cloudpickle`` instead of pickle to allow unloading of custom objectives :pr:`113`
        * Removed render.py :pr:`154`
    * Documentation Changes
        * Update release instructions :pr:`140`
        * Include additional_objectives parameter :pr:`124`
        * Added Changelog :pr:`136`
    * Testing Changes
        * Code coverage :pr:`90`
        * Added CircleCI tests for other Python versions :pr:`104`
        * Added doc notebooks as tests :pr:`139`
        * Test metadata for CircleCI and 2 core parallelism :pr:`137`

**v0.4.1 Sep. 16, 2019**
    * Enhancements
        * Added AutoML for classification and regressor using Autobase and Skopt :pr:`7` :pr:`9`
        * Implemented standard classification and regression metrics :pr:`7`
        * Added logistic regression, random forest, and XGBoost pipelines :pr:`7`
        * Implemented support for custom objectives :pr:`15`
        * Feature importance for pipelines :pr:`18`
        * Serialization for pipelines :pr:`19`
        * Allow fitting on objectives for optimal threshold :pr:`27`
        * Added detect label leakage :pr:`31`
        * Implemented callbacks :pr:`42`
        * Allow for multiclass classification :pr:`21`
        * Added support for additional objectives :pr:`79`
    * Fixes
        * Fixed feature selection in pipelines :pr:`13`
        * Made ``random_seed`` usage consistent :pr:`45`
    * Documentation Changes
        * Documentation Changes
        * Added docstrings :pr:`6`
        * Created notebooks for docs :pr:`6`
        * Initialized readthedocs EvalML :pr:`6`
        * Added favicon :pr:`38`
    * Testing Changes
        * Added testing for loading data :pr:`39`

**v0.2.0 Aug. 13, 2019**
    * Enhancements
        * Created fraud detection objective :pr:`4`

**v0.1.0 July. 31, 2019**
    * *First Release*
    * Enhancements
        * Added lead scoring objecitve :pr:`1`
        * Added basic classifier :pr:`1`
    * Documentation Changes
        * Initialized Sphinx for docs :pr:`1`<|MERGE_RESOLUTION|>--- conflicted
+++ resolved
@@ -3,12 +3,6 @@
 
 **Future Releases**
     * Enhancements
-<<<<<<< HEAD
-    * Fixes
-    * Changes
-    * Documentation Changes
-    * Testing Changes
-=======
         * Replaced usage of private method with Woodwork's public ``get_subset_schema`` method :pr:`3325`
     * Fixes
     * Changes
@@ -17,14 +11,11 @@
         * Update README.md with Alteryx link (:pr:`3319`)
     * Testing Changes
         * Add auto approve dependency workflow schedule for every 30 mins :pr:`3312`
->>>>>>> e67430c1
-
-.. warning::
-
-    **Breaking Changes**
-
-<<<<<<< HEAD
-=======
+
+.. warning::
+
+    **Breaking Changes**
+
 **v0.44.0 Feb. 04, 2022**
     * Enhancements
         * Updated ``DefaultAlgorithm`` to also limit estimator usage for long-running multiclass problems :pr:`3099`
@@ -79,7 +70,6 @@
         * Removed ``impute_all`` and ``default_impute_strategy`` parameters from the ``PerColumnImputer`` :pr:`3267`
         * Updated ``PerColumnImputer`` such that columns not specified in ``impute_strategies`` dict will not be imputed anymore :pr:`3267`
 
->>>>>>> e67430c1
 
 **v0.42.0 Jan. 18, 2022**
     * Enhancements
