--- conflicted
+++ resolved
@@ -3,21 +3,19 @@
 
 **Future Releases**
     * Enhancements
-<<<<<<< HEAD
         * Replaced ``pipeline_parameters`` and ``custom_hyperparameters`` with ``search_parameters`` in ``AutoMLSearch`` :pr:`3373`, :pr:`3427`
-=======
-    * Fixes
-    * Changes
-    * Documentation Changes
-    * Testing Changes
-
-.. warning::
-
-    **Breaking Changes**
+    * Fixes
+    * Changes
+    * Documentation Changes
+    * Testing Changes
+
+.. warning::
+
+    **Breaking Changes**
+        * Replaced ``pipeline_parameters`` and ``custom_hyperparameters`` with ``search_parameters`` in ``AutoMLSearch`` :pr:`3373`
 
 **v0.49.0 Mar. 31, 2022**
     * Enhancements
->>>>>>> bc500dc1
         * Added ``use_covariates`` parameter to ``ARIMARegressor`` :pr:`3407`
         * ``AutoMLSearch`` will set ``use_covariates`` to ``False`` for ARIMA when dataset is large :pr:`3407`
         * Add ability to retrieve logical types to a component in the graph via ``get_component_input_logical_types`` :pr:`3428`
@@ -35,7 +33,6 @@
 
     **Breaking Changes**
         * Moved model understanding metrics from ``graph.py`` to ``metrics.py`` :pr:`3417`
-        * Replaced ``pipeline_parameters`` and ``custom_hyperparameters`` with ``search_parameters`` in ``AutoMLSearch`` :pr:`3373`
 
 
 **v0.48.0 Mar. 25, 2022**
