﻿Release Notes
-------------

**Future Releases**
    * Enhancements
<<<<<<< HEAD
        * Added `TimeSeriesFeaturizer` into ARIMA-based pipelines :pr:`3313`
        * Added ``test_size`` parameter to ``ClassImbalanceDataCheck`` :pr:`3341`
        * Make target optional for ``NoVarianceDataCheck`` :pr:`3339`
=======
        * Added caching capability for ensemble training during ``AutoMLSearch`` :pr:`3257`
>>>>>>> e45dc077
    * Fixes
        * Fixed ``get_pipelines`` to reset pipeline threshold for binary cases :pr:`3360`
    * Changes
        * Update maintainers :pr:`3365`
    * Documentation Changes
        * Fixed documentation links to point to correct pages :pr:`3358`
    * Testing Changes

.. warning::

    **Breaking Changes**

**v0.46.0 Mar. 03, 2022**
    * Enhancements
        * Added ``test_size`` parameter to ``ClassImbalanceDataCheck`` :pr:`3341`
        * Make target optional for ``NoVarianceDataCheck`` :pr:`3339`
    * Changes
        * Removed ``python_version<3.9`` environment marker from sktime dependency :pr:`3332`
        * Updated ``DatetimeFormatDataCheck`` to return all messages and not return early if NaNs are detected :pr:`3354`
    * Documentation Changes
        * Added in-line tabs and copy-paste functionality to documentation, overhauled Install page :pr:`3353`

**v0.45.0 Feb. 17, 2022**
    * Enhancements
        * Added support for pandas >= 1.4.0 :pr:`3324`
        * Standardized feature importance for estimators :pr:`3305`
        * Replaced usage of private method with Woodwork's public ``get_subset_schema`` method :pr:`3325`
    * Changes
        * Added an ``is_cv`` property to the datasplitters used :pr:`3297`
        * Changed SimpleImputer to ignore Natural Language columns :pr:`3324`
        * Added drop NaN component to some time series pipelines :pr:`3310`
    * Documentation Changes
        * Update README.md with Alteryx link (:pr:`3319`)
        * Added formatting to the AutoML user guide to shorten result outputs :pr:`3328`
    * Testing Changes
        * Add auto approve dependency workflow schedule for every 30 mins :pr:`3312`

**v0.44.0 Feb. 04, 2022**
    * Enhancements
        * Updated ``DefaultAlgorithm`` to also limit estimator usage for long-running multiclass problems :pr:`3099`
        * Added ``make_pipeline_from_data_check_output()`` utility method :pr:`3277`
        * Updated ``AutoMLSearch`` to use ``DefaultAlgorithm`` as the default automl algorithm :pr:`3261`, :pr:`3304`
        * Added more specific data check errors to ``DatetimeFormatDataCheck`` :pr:`3288`
    * Fixes
        * Updated the binary classification pipeline's ``optimize_thresholds`` method to use Nelder-Mead :pr:`3280`
        * Fixed bug where feature importance on time series pipelines only showed 0 for time index :pr:`3285`
    * Changes
        * Removed ``DateTimeNaNDataCheck`` and ``NaturalLanguageNaNDataCheck`` in favor of ``NullDataCheck`` :pr:`3260`
        * Drop support for Python 3.7 :pr:`3291`
        * Updated minimum version of ``woodwork`` to ``v0.12.0`` :pr:`3290`
    * Documentation Changes
        * Update documentation and docstring for `validate_holdout_datasets` for time series problems :pr:`3278`
        * Fixed mistake in documentation where wrong objective was used for calculating percent-better-than-baseline :pr:`3285`


.. warning::

    **Breaking Changes**
        * Removed ``DateTimeNaNDataCheck`` and ``NaturalLanguageNaNDataCheck`` in favor of ``NullDataCheck`` :pr:`3260`
        * Dropped support for Python 3.7 :pr:`3291`


**v0.43.0 Jan. 25, 2022**
    * Enhancements
        * Updated new ``NullDataCheck`` to return a warning and suggest an action to impute columns with null values :pr:`3197`
        * Updated ``make_pipeline_from_actions`` to handle null column imputation :pr:`3237`
        * Updated data check actions API to return options instead of actions and add functionality to suggest and take action on columns with null values :pr:`3182`
    * Fixes
        * Fixed categorical data leaking into non-categorical sub-pipelines in ``DefaultAlgorithm`` :pr:`3209`
        * Fixed Python 3.9 installation for prophet by updating ``pmdarima`` version in requirements :pr:`3268`
        * Allowed DateTime columns to pass through PerColumnImputer without breaking :pr:`3267`
    * Changes
        * Updated ``DataCheck`` ``validate()`` output to return a dictionary instead of list for actions :pr:`3142`
        * Updated ``DataCheck`` ``validate()`` API to use the new ``DataCheckActionOption`` class instead of ``DataCheckAction`` :pr:`3152`
        * Uncapped numba version and removed it from requirements :pr:`3263`
        * Renamed ``HighlyNullDataCheck`` to ``NullDataCheck`` :pr:`3197`
        * Updated data check ``validate()`` output to return a list of warnings and errors instead of a dictionary :pr:`3244`
        * Capped ``pandas`` at < 1.4.0 :pr:`3274`
    * Testing Changes
        * Bumped minimum ``IPython`` version to 7.16.3 in ``test-requirements.txt`` based on dependabot feedback :pr:`3269`

.. warning::

    **Breaking Changes**
        * Renamed ``HighlyNullDataCheck`` to ``NullDataCheck`` :pr:`3197`
        * Updated data check ``validate()`` output to return a list of warnings and errors instead of a dictionary. See the Data Check or Data Check Actions pages (under User Guide) for examples. :pr:`3244`
        * Removed ``impute_all`` and ``default_impute_strategy`` parameters from the ``PerColumnImputer`` :pr:`3267`
        * Updated ``PerColumnImputer`` such that columns not specified in ``impute_strategies`` dict will not be imputed anymore :pr:`3267`


**v0.42.0 Jan. 18, 2022**
    * Enhancements
        * Required the separation of training and test data by ``gap`` + 1 units to be verified by ``time_index`` for time series problems :pr:`3208`
        * Added support for boolean features for ``ARIMARegressor`` :pr:`3187`
        * Updated dependency bot workflow to remove outdated description and add new configuration to delete branches automatically :pr:`3212`
        * Added ``n_obs`` and ``n_splits`` to ``TimeSeriesParametersDataCheck`` error details :pr:`3246`
    * Fixes
        * Fixed classification pipelines to only accept target data with the appropriate number of classes :pr:`3185`
        * Added support for time series in ``DefaultAlgorithm`` :pr:`3177`
        * Standardized names of featurization components :pr:`3192`
        * Removed empty cell in text_input.ipynb :pr:`3234`
        * Removed potential prediction explanations failure when pipelines predicted a class with probability 1 :pr:`3221`
        * Dropped NaNs before partial dependence grid generation :pr:`3235`
        * Allowed prediction explanations to be json-serializable :pr:`3262`
        * Fixed bug where ``InvalidTargetDataCheck`` would not check time series regression targets :pr:`3251`
        * Fixed bug in ``are_datasets_separated_by_gap_time_index`` :pr:`3256`
    * Changes
        * Raised lowest compatible numpy version to 1.21.0 to address security concerns :pr:`3207`
        * Changed the default objective to ``MedianAE`` from ``R2`` for time series regression :pr:`3205`
        * Removed all-nan Unknown to Double logical conversion in ``infer_feature_types`` :pr:`3196`
        * Checking the validity of holdout data for time series problems can be performed by calling ``pipelines.utils.validate_holdout_datasets`` prior to calling ``predict`` :pr:`3208`
    * Testing Changes
        * Update auto approve workflow trigger and delete branch after merge :pr:`3265`

.. warning::

    **Breaking Changes**
        * Renamed ``DateTime Featurizer Component`` to ``DateTime Featurizer`` and ``Natural Language Featurization Component`` to ``Natural Language Featurizer`` :pr:`3192`



**v0.41.0 Jan. 06, 2022**
    * Enhancements
        * Added string support for DataCheckActionCode :pr:`3167`
        * Added ``DataCheckActionOption`` class :pr:`3134`
        * Add issue templates for bugs, feature requests and documentation improvements for GitHub :pr:`3199`
    * Fixes
        * Fix bug where prediction explanations ``class_name`` was shown as float for boolean targets :pr:`3179`
        * Fixed bug in nightly linux tests :pr:`3189`
    * Changes
        * Removed usage of scikit-learn's ``LabelEncoder`` in favor of ours :pr:`3161`
        * Removed nullable types checking from ``infer_feature_types`` :pr:`3156`
        * Fixed ``mean_cv_data`` and ``validation_score`` values in AutoMLSearch.rankings to reflect cv score or ``NaN`` when appropriate :pr:`3162`
    * Documentation Changes
    * Testing Changes
        * Updated tests to use new pipeline API instead of defining custom pipeline classes :pr:`3172`
        * Add workflow to auto-merge dependency PRs if status checks pass :pr:`3184`

**v0.40.0 Dec. 22, 2021**
    * Enhancements
        * Added ``TimeSeriesSplittingDataCheck`` to ``DefaultDataChecks`` to verify adequate class representation in time series classification problems :pr:`3141`
        * Added the ability to accept serialized features and skip computation in ``DFSTransformer`` :pr:`3106`
        * Added support for known-in-advance features :pr:`3149`
        * Added Holt-Winters ``ExponentialSmoothingRegressor`` for time series regression problems :pr:`3157`
        * Required the separation of training and test data by ``gap`` + 1 units to be verified by ``time_index`` for time series problems :pr:`3160`
    * Fixes
        * Fixed error caused when tuning threshold for time series binary classification :pr:`3140`
    * Changes
        * ``TimeSeriesParametersDataCheck`` was added to ``DefaultDataChecks`` for time series problems :pr:`3139`
        * Renamed ``date_index`` to ``time_index`` in ``problem_configuration`` for time series problems :pr:`3137`
        * Updated ``nlp-primitives`` minimum version to 2.1.0 :pr:`3166`
        * Updated minimum version of ``woodwork`` to v0.11.0 :pr:`3171`
        * Revert `3160` until uninferrable frequency can be addressed earlier in the process :pr:`3198`
    * Documentation Changes
        * Added comments to provide clarity on doctests :pr:`3155`
    * Testing Changes
        * Parameterized tests in ``test_datasets.py`` :pr:`3145`

.. warning::

    **Breaking Changes**
        * Renamed ``date_index`` to ``time_index`` in ``problem_configuration`` for time series problems :pr:`3137`


**v0.39.0 Dec. 9, 2021**
    * Enhancements
        * Renamed ``DelayedFeatureTransformer`` to ``TimeSeriesFeaturizer`` and enhanced it to compute rolling features :pr:`3028`
        * Added ability to impute only specific columns in ``PerColumnImputer`` :pr:`3123`
        * Added ``TimeSeriesParametersDataCheck`` to verify the time series parameters are valid given the number of splits in cross validation :pr:`3111`
    * Fixes
        * Default parameters for ``RFRegressorSelectFromModel`` and ``RFClassifierSelectFromModel`` has been fixed to avoid selecting all features :pr:`3110`
    * Changes
        * Removed reliance on a datetime index for ``ARIMARegressor`` and ``ProphetRegressor`` :pr:`3104`
        * Included target leakage check when fitting ``ARIMARegressor`` to account for the lack of ``TimeSeriesFeaturizer`` in ``ARIMARegressor`` based pipelines :pr:`3104`
        * Cleaned up and refactored ``InvalidTargetDataCheck`` implementation and docstring :pr:`3122`
        * Removed indices information from the output of ``HighlyNullDataCheck``'s ``validate()`` method :pr:`3092`
        * Added ``ReplaceNullableTypes`` component to prepare for handling pandas nullable types. :pr:`3090`
        * Updated ``make_pipeline`` for handling pandas nullable types in preprocessing pipeline. :pr:`3129`
        * Removed unused ``EnsembleMissingPipelinesError`` exception definition :pr:`3131`
    * Documentation Changes
    * Testing Changes
        * Refactored tests to avoid using ``importorskip`` :pr:`3126`
        * Added ``skip_during_conda`` test marker to skip tests that are not supposed to run during conda build :pr:`3127`
        * Added ``skip_if_39`` test marker to skip tests that are not supposed to run during python 3.9 :pr:`3133`

.. warning::

    **Breaking Changes**
        * Renamed ``DelayedFeatureTransformer`` to ``TimeSeriesFeaturizer`` :pr:`3028`
        * ``ProphetRegressor`` now requires a datetime column in ``X`` represented by the ``date_index`` parameter :pr:`3104`
        * Renamed module ``evalml.data_checks.invalid_target_data_check`` to ``evalml.data_checks.invalid_targets_data_check`` :pr:`3122`
        * Removed unused ``EnsembleMissingPipelinesError`` exception definition :pr:`3131`


**v0.38.0 Nov. 27, 2021**
    * Enhancements
        * Added ``data_check_name`` attribute to the data check action class :pr:`3034`
        * Added ``NumWords`` and ``NumCharacters`` primitives to ``TextFeaturizer`` and renamed ``TextFeaturizer` to ``NaturalLanguageFeaturizer`` :pr:`3030`
        * Added support for ``scikit-learn > 1.0.0`` :pr:`3051`
        * Required the ``date_index`` parameter to be specified for time series problems  in ``AutoMLSearch`` :pr:`3041`
        * Allowed time series pipelines to predict on test datasets whose length is less than or equal to the ``forecast_horizon``. Also allowed the test set index to start at 0. :pr:`3071`
        * Enabled time series pipeline to predict on data with features that are not known-in-advanced :pr:`3094`
    * Fixes
        * Added in error message when fit and predict/predict_proba data types are different :pr:`3036`
        * Fixed bug where ensembling components could not get converted to JSON format :pr:`3049`
        * Fixed bug where components with tuned integer hyperparameters could not get converted to JSON format :pr:`3049`
        * Fixed bug where force plots were not displaying correct feature values :pr:`3044`
        * Included confusion matrix at the pipeline threshold for ``find_confusion_matrix_per_threshold`` :pr:`3080`
        * Fixed bug where One Hot Encoder would error out if a non-categorical feature had a missing value :pr:`3083`
        * Fixed bug where features created from categorical columns by ``Delayed Feature Transformer`` would be inferred as categorical :pr:`3083`
    * Changes
        * Delete ``predict_uses_y`` estimator attribute :pr:`3069`
        * Change ``DateTimeFeaturizer`` to use corresponding Featuretools primitives :pr:`3081`
        * Updated ``TargetDistributionDataCheck`` to return metadata details as floats rather strings :pr:`3085`
        * Removed dependency on ``psutil`` package :pr:`3093`
    * Documentation Changes
        * Updated docs to use data check action methods rather than manually cleaning data :pr:`3050`
    * Testing Changes
        * Updated integration tests to use ``make_pipeline_from_actions`` instead of private method :pr:`3047`


.. warning::

    **Breaking Changes**
        * Added ``data_check_name`` attribute to the data check action class :pr:`3034`
        * Renamed ``TextFeaturizer` to ``NaturalLanguageFeaturizer`` :pr:`3030`
        * Updated the ``Pipeline.graph_json`` function to return a dictionary of "from" and "to" edges instead of tuples :pr:`3049`
        * Delete ``predict_uses_y`` estimator attribute :pr:`3069`
        * Changed time series problems in ``AutoMLSearch`` to need a not-``None`` ``date_index`` :pr:`3041`
        * Changed the ``DelayedFeatureTransformer`` to throw a ``ValueError`` during fit if the ``date_index`` is ``None`` :pr:`3041`
        * Passing ``X=None`` to ``DelayedFeatureTransformer`` is deprecated :pr:`3041`


**v0.37.0 Nov. 9, 2021**
    * Enhancements
        * Added ``find_confusion_matrix_per_threshold`` to Model Understanding :pr:`2972`
        * Limit computationally-intensive models during ``AutoMLSearch`` for certain multiclass problems, allow for opt-in with parameter ``allow_long_running_models`` :pr:`2982`
        * Added support for stacked ensemble pipelines to prediction explanations module :pr:`2971`
        * Added integration tests for data checks and data checks actions workflow :pr:`2883`
        * Added a change in pipeline structure to handle categorical columns separately for pipelines in ``DefaultAlgorithm`` :pr:`2986`
        * Added an algorithm to ``DelayedFeatureTransformer`` to select better lags :pr:`3005`
        * Added test to ensure pickling pipelines preserves thresholds :pr:`3027`
        * Added AutoML function to access ensemble pipeline's input pipelines IDs :pr:`3011`
        * Added ability to define which class is "positive" for label encoder in binary classification case :pr:`3033`
    * Fixes
        * Fixed bug where ``Oversampler`` didn't consider boolean columns to be categorical :pr:`2980`
        * Fixed permutation importance failing when target is categorical :pr:`3017`
        * Updated estimator and pipelines' ``predict``, ``predict_proba``, ``transform``, ``inverse_transform`` methods to preserve input indices :pr:`2979`
        * Updated demo dataset link for daily min temperatures :pr:`3023`
    * Changes
        * Updated ``OutliersDataCheck`` and ``UniquenessDataCheck`` and allow for the suspension of the Nullable types error :pr:`3018`
    * Documentation Changes
        * Fixed cost benefit matrix demo formatting :pr:`2990`
        * Update ReadMe.md with new badge links and updated installation instructions for conda :pr:`2998`
        * Added more comprehensive doctests :pr:`3002`


**v0.36.0 Oct. 27, 2021**
    * Enhancements
        * Added LIME as an algorithm option for ``explain_predictions`` and ``explain_predictions_best_worst`` :pr:`2905`
        * Standardized data check messages and added default "rows" and "columns" to data check message details dictionary :pr:`2869`
        * Added ``rows_of_interest`` to pipeline utils :pr:`2908`
        * Added support for woodwork version ``0.8.2`` :pr:`2909`
        * Enhanced the ``DateTimeFeaturizer`` to handle ``NaNs`` in date features :pr:`2909`
        * Added support for woodwork logical types ``PostalCode``, ``SubRegionCode``, and ``CountryCode`` in model understanding tools :pr:`2946`
        * Added Vowpal Wabbit regressor and classifiers :pr:`2846`
        * Added `NoSplit` data splitter for future unsupervised learning searches :pr:`2958`
        * Added method to convert actions into a preprocessing pipeline :pr:`2968`
    * Fixes
        * Fixed bug where partial dependence was not respecting the ww schema :pr:`2929`
        * Fixed ``calculate_permutation_importance`` for datetimes on ``StandardScaler`` :pr:`2938`
        * Fixed ``SelectColumns`` to only select available features for feature selection in ``DefaultAlgorithm`` :pr:`2944`
        * Fixed ``DropColumns`` component not receiving parameters in ``DefaultAlgorithm`` :pr:`2945`
        * Fixed bug where trained binary thresholds were not being returned by ``get_pipeline`` or ``clone`` :pr:`2948`
        * Fixed bug where ``Oversampler`` selected ww logical categorical instead of ww semantic category :pr:`2946`
    * Changes
        * Changed ``make_pipeline`` function to place the ``DateTimeFeaturizer`` prior to the ``Imputer`` so that ``NaN`` dates can be imputed :pr:`2909`
        * Refactored ``OutliersDataCheck`` and ``HighlyNullDataCheck`` to add more descriptive metadata :pr:`2907`
        * Bumped minimum version of ``dask`` from 2021.2.0 to 2021.10.0 :pr:`2978`
    * Documentation Changes
        * Added back Future Release section to release notes :pr:`2927`
        * Updated CI to run doctest (docstring tests) and apply necessary fixes to docstrings :pr:`2933`
        * Added documentation for ``BinaryClassificationPipeline`` thresholding :pr:`2937`
    * Testing Changes
        * Fixed dependency checker to catch full names of packages :pr:`2930`
        * Refactored ``build_conda_pkg`` to work from a local recipe :pr:`2925`
        * Refactored component test for different environments :pr:`2957`

.. warning::

    **Breaking Changes**
        * Standardized data check messages and added default "rows" and "columns" to data check message details dictionary. This may change the number of messages returned from a data check. :pr:`2869`


**v0.35.0 Oct. 14, 2021**
    * Enhancements
        * Added human-readable pipeline explanations to model understanding :pr:`2861`
        * Updated to support Featuretools 1.0.0 and nlp-primitives 2.0.0 :pr:`2848`
    * Fixes
        * Fixed bug where ``long`` mode for the top level search method was not respected :pr:`2875`
        * Pinned ``cmdstan`` to ``0.28.0`` in ``cmdstan-builder`` to prevent future breaking of support for Prophet :pr:`2880`
        * Added ``Jarque-Bera`` to the ``TargetDistributionDataCheck`` :pr:`2891`
    * Changes
        * Updated pipelines to use a label encoder component instead of doing encoding on the pipeline level :pr:`2821`
        * Deleted scikit-learn ensembler :pr:`2819`
        * Refactored pipeline building logic out of ``AutoMLSearch`` and into ``IterativeAlgorithm`` :pr:`2854`
        * Refactored names for methods in ``ComponentGraph`` and ``PipelineBase`` :pr:`2902`
    * Documentation Changes
        * Updated ``install.ipynb`` to reflect flexibility for ``cmdstan`` version installation :pr:`2880`
        * Updated the conda section of our contributing guide :pr:`2899`
    * Testing Changes
        * Updated ``test_all_estimators`` to account for Prophet being allowed for Python 3.9 :pr:`2892`
        * Updated linux tests to use ``cmdstan-builder==0.0.8`` :pr:`2880`

.. warning::

    **Breaking Changes**
        * Updated pipelines to use a label encoder component instead of doing encoding on the pipeline level. This means that pipelines will no longer automatically encode non-numerical targets. Please use a label encoder if working with classification problems and non-numeric targets. :pr:`2821`
        * Deleted scikit-learn ensembler :pr:`2819`
        * ``IterativeAlgorithm`` now requires X, y, problem_type as required arguments as well as sampler_name, allowed_model_families, allowed_component_graphs, max_batches, and verbose as optional arguments :pr:`2854`
        * Changed method names of ``fit_features`` and ``compute_final_component_features`` to ``fit_and_transform_all_but_final`` and ``transform_all_but_final`` in ``ComponentGraph``, and ``compute_estimator_features`` to ``transform_all_but_final`` in pipeline classes :pr:`2902`

**v0.34.0 Sep. 30, 2021**
    * Enhancements
        * Updated to work with Woodwork 0.8.1 :pr:`2783`
        * Added validation that ``training_data`` and ``training_target`` are not ``None`` in prediction explanations :pr:`2787`
        * Added support for training-only components in pipelines and component graphs :pr:`2776`
        * Added default argument for the parameters value for ``ComponentGraph.instantiate`` :pr:`2796`
        * Added ``TIME_SERIES_REGRESSION`` to ``LightGBMRegressor's`` supported problem types :pr:`2793`
        * Provided a JSON representation of a pipeline's DAG structure :pr:`2812`
        * Added validation to holdout data passed to ``predict`` and ``predict_proba`` for time series :pr:`2804`
        * Added information about which row indices are outliers in ``OutliersDataCheck`` :pr:`2818`
        * Added verbose flag to top level ``search()`` method :pr:`2813`
        * Added support for linting jupyter notebooks and clearing the executed cells and empty cells :pr:`2829` :pr:`2837`
        * Added "DROP_ROWS" action to output of ``OutliersDataCheck.validate()`` :pr:`2820`
        * Added the ability of ``AutoMLSearch`` to accept a ``SequentialEngine`` instance as engine input :pr:`2838`
        * Added new label encoder component to EvalML :pr:`2853`
        * Added our own partial dependence implementation :pr:`2834`
    * Fixes
        * Fixed bug where ``calculate_permutation_importance`` was not calculating the right value for pipelines with target transformers :pr:`2782`
        * Fixed bug where transformed target values were not used in ``fit`` for time series pipelines :pr:`2780`
        * Fixed bug where ``score_pipelines`` method of ``AutoMLSearch`` would not work for time series problems :pr:`2786`
        * Removed ``TargetTransformer`` class :pr:`2833`
        * Added tests to verify ``ComponentGraph`` support by pipelines :pr:`2830`
        * Fixed incorrect parameter for baseline regression pipeline in ``AutoMLSearch`` :pr:`2847`
        * Fixed bug where the desired estimator family order was not respected in ``IterativeAlgorithm`` :pr:`2850`
    * Changes
        * Changed woodwork initialization to use partial schemas :pr:`2774`
        * Made ``Transformer.transform()`` an abstract method :pr:`2744`
        * Deleted ``EmptyDataChecks`` class :pr:`2794`
        * Removed data check for checking log distributions in ``make_pipeline`` :pr:`2806`
        * Changed the minimum ``woodwork`` version to 0.8.0 :pr:`2783`
        * Pinned ``woodwork`` version to 0.8.0 :pr:`2832`
        * Removed ``model_family`` attribute from ``ComponentBase`` and transformers :pr:`2828`
        * Limited ``scikit-learn`` until new features and errors can be addressed :pr:`2842`
        * Show DeprecationWarning when Sklearn Ensemblers are called :pr:`2859`
    * Testing Changes
        * Updated matched assertion message regarding monotonic indices in polynomial detrender tests :pr:`2811`
        * Added a test to make sure pip versions match conda versions :pr:`2851`

.. warning::

    **Breaking Changes**
        * Made ``Transformer.transform()`` an abstract method :pr:`2744`
        * Deleted ``EmptyDataChecks`` class :pr:`2794`
        * Removed data check for checking log distributions in ``make_pipeline`` :pr:`2806`


**v0.33.0 Sep. 15, 2021**
    * Enhancements
    * Fixes
        * Fixed bug where warnings during ``make_pipeline`` were not being raised to the user :pr:`2765`
    * Changes
        * Refactored and removed ``SamplerBase`` class :pr:`2775`
    * Documentation Changes
        * Added docstring linting packages ``pydocstyle`` and ``darglint`` to `make-lint` command :pr:`2670`
    * Testing Changes

.. warning::

    **Breaking Changes**


**v0.32.1 Sep. 10, 2021**
    * Enhancements
        * Added ``verbose`` flag to ``AutoMLSearch`` to run search in silent mode by default :pr:`2645`
        * Added label encoder to ``XGBoostClassifier`` to remove the warning :pr:`2701`
        * Set ``eval_metric`` to ``logloss`` for ``XGBoostClassifier`` :pr:`2741`
        * Added support for ``woodwork`` versions ``0.7.0`` and ``0.7.1`` :pr:`2743`
        * Changed ``explain_predictions`` functions to display original feature values :pr:`2759`
        * Added ``X_train`` and ``y_train`` to ``graph_prediction_vs_actual_over_time`` and ``get_prediction_vs_actual_over_time_data`` :pr:`2762`
        * Added ``forecast_horizon`` as a required parameter to time series pipelines and ``AutoMLSearch`` :pr:`2697`
        * Added ``predict_in_sample`` and ``predict_proba_in_sample`` methods to time series pipelines to predict on data where the target is known, e.g. cross-validation :pr:`2697`
    * Fixes
        * Fixed bug where ``_catch_warnings`` assumed all warnings were ``PipelineNotUsed`` :pr:`2753`
        * Fixed bug where ``Imputer.transform`` would erase ww typing information prior to handing data to the ``SimpleImputer`` :pr:`2752`
        * Fixed bug where ``Oversampler`` could not be copied :pr:`2755`
    * Changes
        * Deleted ``drop_nan_target_rows`` utility method :pr:`2737`
        * Removed default logging setup and debugging log file :pr:`2645`
        * Changed the default n_jobs value for ``XGBoostClassifier`` and ``XGBoostRegressor`` to 12 :pr:`2757`
        * Changed ``TimeSeriesBaselineEstimator`` to only work on a time series pipeline with a ``DelayedFeaturesTransformer`` :pr:`2697`
        * Added ``X_train`` and ``y_train`` as optional parameters to pipeline ``predict``, ``predict_proba``. Only used for time series pipelines :pr:`2697`
        * Added ``training_data`` and ``training_target`` as optional parameters to ``explain_predictions`` and ``explain_predictions_best_worst`` to support time series pipelines :pr:`2697`
        * Changed time series pipeline predictions to no longer output series/dataframes padded with NaNs. A prediction will be returned for every row in the `X` input :pr:`2697`
    * Documentation Changes
        * Specified installation steps for Prophet :pr:`2713`
        * Added documentation for data exploration on data check actions :pr:`2696`
        * Added a user guide entry for time series modelling :pr:`2697`
    * Testing Changes
        * Fixed flaky ``TargetDistributionDataCheck`` test for very_lognormal distribution :pr:`2748`

.. warning::

    **Breaking Changes**
        * Removed default logging setup and debugging log file :pr:`2645`
        * Added ``X_train`` and ``y_train`` to ``graph_prediction_vs_actual_over_time`` and ``get_prediction_vs_actual_over_time_data`` :pr:`2762`
        * Added ``forecast_horizon`` as a required parameter to time series pipelines and ``AutoMLSearch`` :pr:`2697`
        * Changed ``TimeSeriesBaselineEstimator`` to only work on a time series pipeline with a ``DelayedFeaturesTransformer`` :pr:`2697`
        * Added ``X_train`` and ``y_train`` as required parameters for ``predict`` and ``predict_proba`` in time series pipelines :pr:`2697`
        * Added ``training_data`` and ``training_target`` as required parameters to ``explain_predictions`` and ``explain_predictions_best_worst`` for time series pipelines :pr:`2697`

**v0.32.0 Aug. 31, 2021**
    * Enhancements
        * Allow string for ``engine`` parameter for ``AutoMLSearch``:pr:`2667`
        * Add ``ProphetRegressor`` to AutoML :pr:`2619`
        * Integrated ``DefaultAlgorithm`` into ``AutoMLSearch`` :pr:`2634`
        * Removed SVM "linear" and "precomputed" kernel hyperparameter options, and improved default parameters :pr:`2651`
        * Updated ``ComponentGraph`` initalization to raise ``ValueError`` when user attempts to use ``.y`` for a component that does not produce a tuple output :pr:`2662`
        * Updated to support Woodwork 0.6.0 :pr:`2690`
        * Updated pipeline ``graph()`` to distingush X and y edges :pr:`2654`
        * Added ``DropRowsTransformer`` component :pr:`2692`
        * Added ``DROP_ROWS`` to ``_make_component_list_from_actions`` and clean up metadata :pr:`2694`
        * Add new ensembler component :pr:`2653`
    * Fixes
        * Updated Oversampler logic to select best SMOTE based on component input instead of pipeline input :pr:`2695`
        * Added ability to explicitly close DaskEngine resources to improve runtime and reduce Dask warnings :pr:`2667`
        * Fixed partial dependence bug for ensemble pipelines :pr:`2714`
        * Updated ``TargetLeakageDataCheck`` to maintain user-selected logical types :pr:`2711`
    * Changes
        * Replaced ``SMOTEOversampler``, ``SMOTENOversampler`` and ``SMOTENCOversampler`` with consolidated ``Oversampler`` component :pr:`2695`
        * Removed ``LinearRegressor`` from the list of default ``AutoMLSearch`` estimators due to poor performance :pr:`2660`
    * Documentation Changes
        * Added user guide documentation for using ``ComponentGraph`` and added ``ComponentGraph`` to API reference :pr:`2673`
        * Updated documentation to make parallelization of AutoML clearer :pr:`2667`
    * Testing Changes
        * Removes the process-level parallelism from the ``test_cancel_job`` test :pr:`2666`
        * Installed numba 0.53 in windows CI to prevent problems installing version 0.54 :pr:`2710`

.. warning::

    **Breaking Changes**
        * Renamed the current top level ``search`` method to ``search_iterative`` and defined a new ``search`` method for the ``DefaultAlgorithm`` :pr:`2634`
        * Replaced ``SMOTEOversampler``, ``SMOTENOversampler`` and ``SMOTENCOversampler`` with consolidated ``Oversampler`` component :pr:`2695`
        * Removed ``LinearRegressor`` from the list of default ``AutoMLSearch`` estimators due to poor performance :pr:`2660`

**v0.31.0 Aug. 19, 2021**
    * Enhancements
        * Updated the high variance check in AutoMLSearch to be robust to a variety of objectives and cv scores :pr:`2622`
        * Use Woodwork's outlier detection for the ``OutliersDataCheck`` :pr:`2637`
        * Added ability to utilize instantiated components when creating a pipeline :pr:`2643`
        * Sped up the all Nan and unknown check in ``infer_feature_types`` :pr:`2661`
    * Fixes
    * Changes
        * Deleted ``_put_into_original_order`` helper function :pr:`2639`
        * Refactored time series pipeline code using a time series pipeline base class :pr:`2649`
        * Renamed ``dask_tests`` to ``parallel_tests`` :pr:`2657`
        * Removed commented out code in ``pipeline_meta.py`` :pr:`2659`
    * Documentation Changes
        * Add complete install command to README and Install section :pr:`2627`
        * Cleaned up documentation for ``MulticollinearityDataCheck`` :pr:`2664`
    * Testing Changes
        * Speed up CI by splitting Prophet tests into a separate workflow in GitHub :pr:`2644`

.. warning::

    **Breaking Changes**
        * ``TimeSeriesRegressionPipeline`` no longer inherits from ``TimeSeriesRegressionPipeline`` :pr:`2649`


**v0.30.2 Aug. 16, 2021**
    * Fixes
        * Updated changelog and version numbers to match the release.  Release 0.30.1 was release erroneously without a change to the version numbers.  0.30.2 replaces it.

**v0.30.1 Aug. 12, 2021**
    * Enhancements
        * Added ``DatetimeFormatDataCheck`` for time series problems :pr:`2603`
        * Added ``ProphetRegressor`` to estimators :pr:`2242`
        * Updated ``ComponentGraph`` to handle not calling samplers' transform during predict, and updated samplers' transform methods s.t. ``fit_transform`` is equivalent to ``fit(X, y).transform(X, y)`` :pr:`2583`
        * Updated ``ComponentGraph`` ``_validate_component_dict`` logic to be stricter about input values :pr:`2599`
        * Patched bug in ``xgboost`` estimators where predicting on a feature matrix of only booleans would throw an exception. :pr:`2602`
        * Updated ``ARIMARegressor`` to use relative forecasting to predict values :pr:`2613`
        * Added support for creating pipelines without an estimator as the final component and added ``transform(X, y)`` method to pipelines and component graphs :pr:`2625`
        * Updated to support Woodwork 0.5.1 :pr:`2610`
    * Fixes
        * Updated ``AutoMLSearch`` to drop ``ARIMARegressor`` from ``allowed_estimators`` if an incompatible frequency is detected :pr:`2632`
        * Updated ``get_best_sampler_for_data`` to consider all non-numeric datatypes as categorical for SMOTE :pr:`2590`
        * Fixed inconsistent test results from `TargetDistributionDataCheck` :pr:`2608`
        * Adopted vectorized pd.NA checking for Woodwork 0.5.1 support :pr:`2626`
        * Pinned upper version of astroid to 2.6.6 to keep ReadTheDocs working. :pr:`2638`
    * Changes
        * Renamed SMOTE samplers to SMOTE oversampler :pr:`2595`
        * Changed ``partial_dependence`` and ``graph_partial_dependence`` to raise a ``PartialDependenceError`` instead of ``ValueError``. This is not a breaking change because ``PartialDependenceError`` is a subclass of ``ValueError`` :pr:`2604`
        * Cleaned up code duplication in ``ComponentGraph`` :pr:`2612`
        * Stored predict_proba results in .x for intermediate estimators in ComponentGraph :pr:`2629`
    * Documentation Changes
        * To avoid local docs build error, only add warning disable and download headers on ReadTheDocs builds, not locally :pr:`2617`
    * Testing Changes
        * Updated partial_dependence tests to change the element-wise comparison per the Plotly 5.2.1 upgrade :pr:`2638`
        * Changed the lint CI job to only check against python 3.9 via the `-t` flag :pr:`2586`
        * Installed Prophet in linux nightlies test and fixed ``test_all_components`` :pr:`2598`
        * Refactored and fixed all ``make_pipeline`` tests to assert correct order and address new Woodwork Unknown type inference :pr:`2572`
        * Removed ``component_graphs`` as a global variable in ``test_component_graphs.py`` :pr:`2609`

.. warning::

    **Breaking Changes**
        * Renamed SMOTE samplers to SMOTE oversampler. Please use ``SMOTEOversampler``, ``SMOTENCOversampler``, ``SMOTENOversampler`` instead of ``SMOTESampler``, ``SMOTENCSampler``, and ``SMOTENSampler`` :pr:`2595`


**v0.30.0 Aug. 3, 2021**
    * Enhancements
        * Added ``LogTransformer`` and ``TargetDistributionDataCheck`` :pr:`2487`
        * Issue a warning to users when a pipeline parameter passed in isn't used in the pipeline :pr:`2564`
        * Added Gini coefficient as an objective :pr:`2544`
        * Added ``repr`` to ``ComponentGraph`` :pr:`2565`
        * Added components to extract features from ``URL`` and ``EmailAddress`` Logical Types :pr:`2550`
        * Added support for `NaN` values in ``TextFeaturizer`` :pr:`2532`
        * Added ``SelectByType`` transformer :pr:`2531`
        * Added separate thresholds for percent null rows and columns in ``HighlyNullDataCheck`` :pr:`2562`
        * Added support for `NaN` natural language values :pr:`2577`
    * Fixes
        * Raised error message for types ``URL``, ``NaturalLanguage``, and ``EmailAddress`` in ``partial_dependence`` :pr:`2573`
    * Changes
        * Updated ``PipelineBase`` implementation for creating pipelines from a list of components :pr:`2549`
        * Moved ``get_hyperparameter_ranges`` to ``PipelineBase`` class from automl/utils module :pr:`2546`
        * Renamed ``ComponentGraph``'s ``get_parents`` to ``get_inputs`` :pr:`2540`
        * Removed ``ComponentGraph.linearized_component_graph`` and ``ComponentGraph.from_list`` :pr:`2556`
        * Updated ``ComponentGraph`` to enforce requiring `.x` and `.y` inputs for each component in the graph :pr:`2563`
        * Renamed existing ensembler implementation from ``StackedEnsemblers`` to ``SklearnStackedEnsemblers`` :pr:`2578`
    * Documentation Changes
        * Added documentation for ``DaskEngine`` and ``CFEngine`` parallel engines :pr:`2560`
        * Improved detail of ``TextFeaturizer`` docstring and tutorial :pr:`2568`
    * Testing Changes
        * Added test that makes sure ``split_data`` does not shuffle for time series problems :pr:`2552`

.. warning::

    **Breaking Changes**
        * Moved ``get_hyperparameter_ranges`` to ``PipelineBase`` class from automl/utils module :pr:`2546`
        * Renamed ``ComponentGraph``'s ``get_parents`` to ``get_inputs`` :pr:`2540`
        * Removed ``ComponentGraph.linearized_component_graph`` and ``ComponentGraph.from_list`` :pr:`2556`
        * Updated ``ComponentGraph`` to enforce requiring `.x` and `.y` inputs for each component in the graph :pr:`2563`


**v0.29.0 Jul. 21, 2021**
    * Enhancements
        * Updated 1-way partial dependence support for datetime features :pr:`2454`
        * Added details on how to fix error caused by broken ww schema :pr:`2466`
        * Added ability to use built-in pickle for saving AutoMLSearch :pr:`2463`
        * Updated our components and component graphs to use latest features of ww 0.4.1, e.g. ``concat_columns`` and drop in-place. :pr:`2465`
        * Added new, concurrent.futures based engine for parallel AutoML :pr:`2506`
        * Added support for new Woodwork ``Unknown`` type in AutoMLSearch :pr:`2477`
        * Updated our components with an attribute that describes if they modify features or targets and can be used in list API for pipeline initialization :pr:`2504`
        * Updated ``ComponentGraph`` to accept X and y as inputs :pr:`2507`
        * Removed unused ``TARGET_BINARY_INVALID_VALUES`` from ``DataCheckMessageCode`` enum and fixed formatting of objective documentation :pr:`2520`
        * Added ``EvalMLAlgorithm`` :pr:`2525`
        * Added support for `NaN` values in ``TextFeaturizer`` :pr:`2532`
    * Fixes
        * Fixed ``FraudCost`` objective and reverted threshold optimization method for binary classification to ``Golden`` :pr:`2450`
        * Added custom exception message for partial dependence on features with scales that are too small :pr:`2455`
        * Ensures the typing for Ordinal and Datetime ltypes are passed through _retain_custom_types_and_initalize_woodwork :pr:`2461`
        * Updated to work with Pandas 1.3.0 :pr:`2442`
        * Updated to work with sktime 0.7.0 :pr:`2499`
    * Changes
        * Updated XGBoost dependency to ``>=1.4.2`` :pr:`2484`, :pr:`2498`
        * Added a ``DeprecationWarning`` about deprecating the list API for ``ComponentGraph`` :pr:`2488`
        * Updated ``make_pipeline`` for AutoML to create dictionaries, not lists, to initialize pipelines :pr:`2504`
        * No longer installing graphviz on windows in our CI pipelines because release 0.17 breaks windows 3.7 :pr:`2516`
    * Documentation Changes
        * Moved docstrings from ``__init__`` to class pages, added missing docstrings for missing classes, and updated missing default values :pr:`2452`
        * Build documentation with sphinx-autoapi :pr:`2458`
        * Change ``autoapi_ignore`` to only ignore files in ``evalml/tests/*`` :pr:`2530` 
    * Testing Changes
        * Fixed flaky dask tests :pr:`2471`
        * Removed shellcheck action from ``build_conda_pkg`` action :pr:`2514`
        * Added a tmp_dir fixture that deletes its contents after tests run :pr:`2505`
        * Added a test that makes sure all pipelines in ``AutoMLSearch`` get the same data splits :pr:`2513`
        * Condensed warning output in test logs :pr:`2521`

.. warning::

    **Breaking Changes**
        * `NaN` values in the `Natural Language` type are no longer supported by the Imputer with the pandas upgrade. :pr:`2477`

**v0.28.0 Jul. 2, 2021**
    * Enhancements
        * Added support for showing a Individual Conditional Expectations plot when graphing Partial Dependence :pr:`2386`
        * Exposed ``thread_count`` for Catboost estimators as ``n_jobs`` parameter :pr:`2410`
        * Updated Objectives API to allow for sample weighting :pr:`2433`
    * Fixes
        * Deleted unreachable line from ``IterativeAlgorithm`` :pr:`2464`
    * Changes
        * Pinned Woodwork version between 0.4.1 and 0.4.2 :pr:`2460`
        * Updated psutils minimum version in requirements :pr:`2438`
        * Updated ``log_error_callback`` to not include filepath in logged message :pr:`2429`
    * Documentation Changes
        * Sped up docs :pr:`2430`
        * Removed mentions of ``DataTable`` and ``DataColumn`` from the docs :pr:`2445`
    * Testing Changes
        * Added slack integration for nightlies tests :pr:`2436`
        * Changed ``build_conda_pkg`` CI job to run only when dependencies are updates :pr:`2446`
        * Updated workflows to store pytest runtimes as test artifacts :pr:`2448`
        * Added ``AutoMLTestEnv`` test fixture for making it easy to mock automl tests :pr:`2406`

**v0.27.0 Jun. 22, 2021**
    * Enhancements
        * Adds force plots for prediction explanations :pr:`2157`
        * Removed self-reference from ``AutoMLSearch`` :pr:`2304`
        * Added support for nonlinear pipelines for ``generate_pipeline_code`` :pr:`2332`
        * Added ``inverse_transform`` method to pipelines :pr:`2256`
        * Add optional automatic update checker :pr:`2350`
        * Added ``search_order`` to ``AutoMLSearch``'s ``rankings`` and ``full_rankings`` tables :pr:`2345`
        * Updated threshold optimization method for binary classification :pr:`2315`
        * Updated demos to pull data from S3 instead of including demo data in package :pr:`2387`
        * Upgrade woodwork version to v0.4.1 :pr:`2379`
    * Fixes
        * Preserve user-specified woodwork types throughout pipeline fit/predict :pr:`2297`
        * Fixed ``ComponentGraph`` appending target to ``final_component_features`` if there is a component that returns both X and y :pr:`2358`
        * Fixed partial dependence graph method failing on multiclass problems when the class labels are numeric :pr:`2372`
        * Added ``thresholding_objective`` argument to ``AutoMLSearch`` for binary classification problems :pr:`2320`
        * Added change for ``k_neighbors`` parameter in SMOTE Oversamplers to automatically handle small samples :pr:`2375`
        * Changed naming for ``Logistic Regression Classifier`` file :pr:`2399`
        * Pinned pytest-timeout to fix minimum dependence checker :pr:`2425`
        * Replaced ``Elastic Net Classifier`` base class with ``Logistsic Regression`` to avoid ``NaN`` outputs :pr:`2420`
    * Changes
        * Cleaned up ``PipelineBase``'s ``component_graph`` and ``_component_graph`` attributes. Updated ``PipelineBase`` ``__repr__`` and added ``__eq__`` for ``ComponentGraph`` :pr:`2332`
        * Added and applied  ``black`` linting package to the EvalML repo in place of ``autopep8`` :pr:`2306`
        * Separated `custom_hyperparameters` from pipelines and added them as an argument to ``AutoMLSearch`` :pr:`2317`
        * Replaced `allowed_pipelines` with `allowed_component_graphs` :pr:`2364`
        * Removed private method ``_compute_features_during_fit`` from ``PipelineBase`` :pr:`2359`
        * Updated ``compute_order`` in ``ComponentGraph`` to be a read-only property :pr:`2408`
        * Unpinned PyZMQ version in requirements.txt :pr:`2389` 
        * Uncapping LightGBM version in requirements.txt :pr:`2405`
        * Updated minimum version of plotly :pr:`2415`
        * Removed ``SensitivityLowAlert`` objective from core objectives :pr:`2418`
    * Documentation Changes
        * Fixed lead scoring weights in the demos documentation :pr:`2315`
        * Fixed start page code and description dataset naming discrepancy :pr:`2370`
    * Testing Changes
        * Update minimum unit tests to run on all pull requests :pr:`2314`
        * Pass token to authorize uploading of codecov reports :pr:`2344`
        * Add ``pytest-timeout``. All tests that run longer than 6 minutes will fail. :pr:`2374`
        * Separated the dask tests out into separate github action jobs to isolate dask failures. :pr:`2376`
        * Refactored dask tests :pr:`2377`
        * Added the combined dask/non-dask unit tests back and renamed the dask only unit tests. :pr:`2382`
        * Sped up unit tests and split into separate jobs :pr:`2365`
        * Change CI job names, run lint for python 3.9, run nightlies on python 3.8 at 3am EST :pr:`2395` :pr:`2398`
        * Set fail-fast to false for CI jobs that run for PRs :pr:`2402`

.. warning::

    **Breaking Changes**
        * `AutoMLSearch` will accept `allowed_component_graphs` instead of `allowed_pipelines` :pr:`2364`
        * Removed ``PipelineBase``'s ``_component_graph`` attribute. Updated ``PipelineBase`` ``__repr__`` and added ``__eq__`` for ``ComponentGraph`` :pr:`2332`
        * `pipeline_parameters` will no longer accept `skopt.space` variables since hyperparameter ranges will now be specified through `custom_hyperparameters` :pr:`2317`

**v0.25.0 Jun. 01, 2021**
    * Enhancements
        * Upgraded minimum woodwork to version 0.3.1. Previous versions will not be supported :pr:`2181`
        * Added a new callback parameter for ``explain_predictions_best_worst`` :pr:`2308`
    * Fixes
    * Changes
        * Deleted the ``return_pandas`` flag from our demo data loaders :pr:`2181`
        * Moved ``default_parameters`` to ``ComponentGraph`` from ``PipelineBase`` :pr:`2307`
    * Documentation Changes
        * Updated the release procedure documentation :pr:`2230`
    * Testing Changes
        * Ignoring ``test_saving_png_file`` while building conda package :pr:`2323`

.. warning::

    **Breaking Changes**
        * Deleted the ``return_pandas`` flag from our demo data loaders :pr:`2181`
        * Upgraded minimum woodwork to version 0.3.1. Previous versions will not be supported :pr:`2181`
        * Due to the weak-ref in woodwork, set the result of ``infer_feature_types`` to a variable before accessing woodwork :pr:`2181`

**v0.24.2 May. 24, 2021**
    * Enhancements
        * Added oversamplers to AutoMLSearch :pr:`2213` :pr:`2286`
        * Added dictionary input functionality for ``Undersampler`` component :pr:`2271`
        * Changed the default parameter values for ``Elastic Net Classifier`` and ``Elastic Net Regressor`` :pr:`2269`
        * Added dictionary input functionality for the Oversampler components :pr:`2288`
    * Fixes
        * Set default `n_jobs` to 1 for `StackedEnsembleClassifier` and `StackedEnsembleRegressor` until fix for text-based parallelism in sklearn stacking can be found :pr:`2295`
    * Changes
        * Updated ``start_iteration_callback`` to accept a pipeline instance instead of a pipeline class and no longer accept pipeline parameters as a parameter :pr:`2290`
        * Refactored ``calculate_permutation_importance`` method and add per-column permutation importance method :pr:`2302`
        * Updated logging information in ``AutoMLSearch.__init__`` to clarify pipeline generation :pr:`2263`
    * Documentation Changes
        * Minor changes to the release procedure :pr:`2230`
    * Testing Changes
        * Use codecov action to update coverage reports :pr:`2238`
        * Removed MarkupSafe dependency version pin from requirements.txt and moved instead into RTD docs build CI :pr:`2261`

.. warning::

    **Breaking Changes**
        * Updated ``start_iteration_callback`` to accept a pipeline instance instead of a pipeline class and no longer accept pipeline parameters as a parameter :pr:`2290`
        * Moved ``default_parameters`` to ``ComponentGraph`` from ``PipelineBase``. A pipeline's ``default_parameters`` is now accessible via ``pipeline.component_graph.default_parameters`` :pr:`2307`


**v0.24.1 May. 16, 2021**
    * Enhancements
        * Integrated ``ARIMARegressor`` into AutoML :pr:`2009`
        * Updated ``HighlyNullDataCheck`` to also perform a null row check :pr:`2222`
        * Set ``max_depth`` to 1 in calls to featuretools dfs :pr:`2231`
    * Fixes
        * Removed data splitter sampler calls during training :pr:`2253`
        * Set minimum required version for for pyzmq, colorama, and docutils :pr:`2254`
        * Changed BaseSampler to return None instead of y :pr:`2272`
    * Changes
        * Removed ensemble split and indices in ``AutoMLSearch`` :pr:`2260`
        * Updated pipeline ``repr()`` and ``generate_pipeline_code`` to return pipeline instances without generating custom pipeline class :pr:`2227`
    * Documentation Changes
        * Capped Sphinx version under 4.0.0 :pr:`2244`
    * Testing Changes
        * Change number of cores for pytest from 4 to 2 :pr:`2266`
        * Add minimum dependency checker to generate minimum requirement files :pr:`2267`
        * Add unit tests with minimum dependencies  :pr:`2277`


**v0.24.0 May. 04, 2021**
    * Enhancements
        * Added `date_index` as a required parameter for TimeSeries problems :pr:`2217`
        * Have the ``OneHotEncoder`` return the transformed columns as booleans rather than floats :pr:`2170`
        * Added Oversampler transformer component to EvalML :pr:`2079`
        * Added Undersampler to AutoMLSearch, as well as arguments ``_sampler_method`` and ``sampler_balanced_ratio`` :pr:`2128`
        * Updated prediction explanations functions to allow pipelines with XGBoost estimators :pr:`2162`
        * Added partial dependence for datetime columns :pr:`2180`
        * Update precision-recall curve with positive label index argument, and fix for 2d predicted probabilities :pr:`2090`
        * Add pct_null_rows to ``HighlyNullDataCheck`` :pr:`2211`
        * Added a standalone AutoML `search` method for convenience, which runs data checks and then runs automl :pr:`2152`
        * Make the first batch of AutoML have a predefined order, with linear models first and complex models last :pr:`2223` :pr:`2225`
        * Added sampling dictionary support to ``BalancedClassficationSampler`` :pr:`2235`
    * Fixes
        * Fixed partial dependence not respecting grid resolution parameter for numerical features :pr:`2180`
        * Enable prediction explanations for catboost for multiclass problems :pr:`2224`
    * Changes
        * Deleted baseline pipeline classes :pr:`2202`
        * Reverting user specified date feature PR :pr:`2155` until `pmdarima` installation fix is found :pr:`2214`
        * Updated pipeline API to accept component graph and other class attributes as instance parameters. Old pipeline API still works but will not be supported long-term. :pr:`2091`
        * Removed all old datasplitters from EvalML :pr:`2193`
        * Deleted ``make_pipeline_from_components`` :pr:`2218`
    * Documentation Changes
        * Renamed dataset to clarify that its gzipped but not a tarball :pr:`2183`
        * Updated documentation to use pipeline instances instead of pipeline subclasses :pr:`2195`
        * Updated contributing guide with a note about GitHub Actions permissions :pr:`2090`
        * Updated automl and model understanding user guides :pr:`2090`
    * Testing Changes
        * Use machineFL user token for dependency update bot, and add more reviewers :pr:`2189`


.. warning::

    **Breaking Changes**
        * All baseline pipeline classes (``BaselineBinaryPipeline``, ``BaselineMulticlassPipeline``, ``BaselineRegressionPipeline``, etc.) have been deleted :pr:`2202`
        * Updated pipeline API to accept component graph and other class attributes as instance parameters. Old pipeline API still works but will not be supported long-term. Pipelines can now be initialized by specifying the component graph as the first parameter, and then passing in optional arguments such as ``custom_name``, ``parameters``, etc. For example, ``BinaryClassificationPipeline(["Random Forest Classifier"], parameters={})``.  :pr:`2091`
        * Removed all old datasplitters from EvalML :pr:`2193`
        * Deleted utility method ``make_pipeline_from_components`` :pr:`2218`


**v0.23.0 Apr. 20, 2021**
    * Enhancements
        * Refactored ``EngineBase`` and ``SequentialEngine`` api. Adding ``DaskEngine`` :pr:`1975`.
        * Added optional ``engine`` argument to ``AutoMLSearch`` :pr:`1975`
        * Added a warning about how time series support is still in beta when a user passes in a time series problem to ``AutoMLSearch`` :pr:`2118`
        * Added ``NaturalLanguageNaNDataCheck`` data check :pr:`2122`
        * Added ValueError to ``partial_dependence`` to prevent users from computing partial dependence on columns with all NaNs :pr:`2120`
        * Added standard deviation of cv scores to rankings table :pr:`2154`
    * Fixes
        * Fixed ``BalancedClassificationDataCVSplit``, ``BalancedClassificationDataTVSplit``, and ``BalancedClassificationSampler`` to use ``minority:majority`` ratio instead of ``majority:minority`` :pr:`2077`
        * Fixed bug where two-way partial dependence plots with categorical variables were not working correctly :pr:`2117`
        * Fixed bug where ``hyperparameters`` were not displaying properly for pipelines with a list ``component_graph`` and duplicate components :pr:`2133`
        * Fixed bug where ``pipeline_parameters`` argument in ``AutoMLSearch`` was not applied to pipelines passed in as ``allowed_pipelines`` :pr:`2133`
        * Fixed bug where ``AutoMLSearch`` was not applying custom hyperparameters to pipelines with a list ``component_graph`` and duplicate components :pr:`2133`
    * Changes
        * Removed ``hyperparameter_ranges`` from Undersampler and renamed ``balanced_ratio`` to ``sampling_ratio`` for samplers :pr:`2113`
        * Renamed ``TARGET_BINARY_NOT_TWO_EXAMPLES_PER_CLASS`` data check message code to ``TARGET_MULTICLASS_NOT_TWO_EXAMPLES_PER_CLASS`` :pr:`2126`
        * Modified one-way partial dependence plots of categorical features to display data with a bar plot :pr:`2117`
        * Renamed ``score`` column for ``automl.rankings`` as ``mean_cv_score`` :pr:`2135`
        * Remove 'warning' from docs tool output :pr:`2031`
    * Documentation Changes
        * Fixed ``conf.py`` file :pr:`2112`
        * Added a sentence to the automl user guide stating that our support for time series problems is still in beta. :pr:`2118`
        * Fixed documentation demos :pr:`2139`
        * Update test badge in README to use GitHub Actions :pr:`2150`
    * Testing Changes
        * Fixed ``test_describe_pipeline`` for ``pandas`` ``v1.2.4`` :pr:`2129`
        * Added a GitHub Action for building the conda package :pr:`1870` :pr:`2148`


.. warning::

    **Breaking Changes**
        * Renamed ``balanced_ratio`` to ``sampling_ratio`` for the ``BalancedClassificationDataCVSplit``, ``BalancedClassificationDataTVSplit``, ``BalancedClassficationSampler``, and Undersampler :pr:`2113`
        * Deleted the "errors" key from automl results :pr:`1975`
        * Deleted the ``raise_and_save_error_callback`` and the ``log_and_save_error_callback`` :pr:`1975`
        * Fixed ``BalancedClassificationDataCVSplit``, ``BalancedClassificationDataTVSplit``, and ``BalancedClassificationSampler`` to use minority:majority ratio instead of majority:minority :pr:`2077`


**v0.22.0 Apr. 06, 2021**
    * Enhancements
        * Added a GitHub Action for ``linux_unit_tests``:pr:`2013`
        * Added recommended actions for ``InvalidTargetDataCheck``, updated ``_make_component_list_from_actions`` to address new action, and added ``TargetImputer`` component :pr:`1989`
        * Updated ``AutoMLSearch._check_for_high_variance`` to not emit ``RuntimeWarning`` :pr:`2024`
        * Added exception when pipeline passed to ``explain_predictions`` is a ``Stacked Ensemble`` pipeline :pr:`2033`
        * Added sensitivity at low alert rates as an objective :pr:`2001`
        * Added ``Undersampler`` transformer component :pr:`2030`
    * Fixes
        * Updated Engine's ``train_batch`` to apply undersampling :pr:`2038`
        * Fixed bug in where Time Series Classification pipelines were not encoding targets in ``predict`` and ``predict_proba`` :pr:`2040`
        * Fixed data splitting errors if target is float for classification problems :pr:`2050`
        * Pinned ``docutils`` to <0.17 to fix ReadtheDocs warning issues :pr:`2088`
    * Changes
        * Removed lists as acceptable hyperparameter ranges in ``AutoMLSearch`` :pr:`2028`
        * Renamed "details" to "metadata" for data check actions :pr:`2008`
    * Documentation Changes
        * Catch and suppress warnings in documentation :pr:`1991` :pr:`2097`
        * Change spacing in ``start.ipynb`` to provide clarity for ``AutoMLSearch`` :pr:`2078`
        * Fixed start code on README :pr:`2108`
    * Testing Changes


**v0.21.0 Mar. 24, 2021**
    * Enhancements
        * Changed ``AutoMLSearch`` to default ``optimize_thresholds`` to True :pr:`1943`
        * Added multiple oversampling and undersampling sampling methods as data splitters for imbalanced classification :pr:`1775`
        * Added params to balanced classification data splitters for visibility :pr:`1966`
        * Updated ``make_pipeline`` to not add ``Imputer`` if input data does not have numeric or categorical columns :pr:`1967`
        * Updated ``ClassImbalanceDataCheck`` to better handle multiclass imbalances :pr:`1986`
        * Added recommended actions for the output of data check's ``validate`` method :pr:`1968`
        * Added error message for ``partial_dependence`` when features are mostly the same value :pr:`1994`
        * Updated ``OneHotEncoder`` to drop one redundant feature by default for features with two categories :pr:`1997`
        * Added a ``PolynomialDetrender`` component :pr:`1992`
        * Added ``DateTimeNaNDataCheck`` data check :pr:`2039`
    * Fixes
        * Changed best pipeline to train on the entire dataset rather than just ensemble indices for ensemble problems :pr:`2037`
        * Updated binary classification pipelines to use objective decision function during scoring of custom objectives :pr:`1934`
    * Changes
        * Removed ``data_checks`` parameter, ``data_check_results`` and data checks logic from ``AutoMLSearch`` :pr:`1935`
        * Deleted ``random_state`` argument :pr:`1985`
        * Updated Woodwork version requirement to ``v0.0.11`` :pr:`1996`
    * Documentation Changes
    * Testing Changes
        * Removed ``build_docs`` CI job in favor of RTD GH builder :pr:`1974`
        * Added tests to confirm support for Python 3.9 :pr:`1724`
        * Added tests to support Dask AutoML/Engine :pr:`1990`
        * Changed ``build_conda_pkg`` job to use ``latest_release_changes`` branch in the feedstock. :pr:`1979`

.. warning::

    **Breaking Changes**
        * Changed ``AutoMLSearch`` to default ``optimize_thresholds`` to True :pr:`1943`
        * Removed ``data_checks`` parameter, ``data_check_results`` and data checks logic from ``AutoMLSearch``. To run the data checks which were previously run by default in ``AutoMLSearch``, please call ``DefaultDataChecks().validate(X_train, y_train)`` or take a look at our documentation for more examples. :pr:`1935`
        * Deleted ``random_state`` argument :pr:`1985`

**v0.20.0 Mar. 10, 2021**
    * Enhancements
        * Added a GitHub Action for Detecting dependency changes :pr:`1933`
        * Create a separate CV split to train stacked ensembler on for AutoMLSearch :pr:`1814`
        * Added a GitHub Action for Linux unit tests :pr:`1846`
        * Added ``ARIMARegressor`` estimator :pr:`1894`
        * Added ``DataCheckAction`` class and ``DataCheckActionCode`` enum :pr:`1896`
        * Updated ``Woodwork`` requirement to ``v0.0.10`` :pr:`1900`
        * Added ``BalancedClassificationDataCVSplit`` and ``BalancedClassificationDataTVSplit`` to AutoMLSearch :pr:`1875`
        * Update default classification data splitter to use downsampling for highly imbalanced data :pr:`1875`
        * Updated ``describe_pipeline`` to return more information, including ``id`` of pipelines used for ensemble models :pr:`1909`
        * Added utility method to create list of components from a list of ``DataCheckAction`` :pr:`1907`
        * Updated ``validate`` method to include a ``action`` key in returned dictionary for all ``DataCheck``and ``DataChecks`` :pr:`1916`
        * Aggregating the shap values for predictions that we know the provenance of, e.g. OHE, text, and date-time. :pr:`1901`
        * Improved error message when custom objective is passed as a string in ``pipeline.score`` :pr:`1941`
        * Added ``score_pipelines`` and ``train_pipelines`` methods to ``AutoMLSearch`` :pr:`1913`
        * Added support for ``pandas`` version 1.2.0 :pr:`1708`
        * Added ``score_batch`` and ``train_batch`` abstact methods to ``EngineBase`` and implementations in ``SequentialEngine`` :pr:`1913`
        * Added ability to handle index columns in ``AutoMLSearch`` and ``DataChecks`` :pr:`2138`
    * Fixes
        * Removed CI check for ``check_dependencies_updated_linux`` :pr:`1950`
        * Added metaclass for time series pipelines and fix binary classification pipeline ``predict`` not using objective if it is passed as a named argument :pr:`1874`
        * Fixed stack trace in prediction explanation functions caused by mixed string/numeric pandas column names :pr:`1871`
        * Fixed stack trace caused by passing pipelines with duplicate names to ``AutoMLSearch`` :pr:`1932`
        * Fixed ``AutoMLSearch.get_pipelines`` returning pipelines with the same attributes :pr:`1958`
    * Changes
        * Reversed GitHub Action for Linux unit tests until a fix for report generation is found :pr:`1920`
        * Updated ``add_results`` in ``AutoMLAlgorithm`` to take in entire pipeline results dictionary from ``AutoMLSearch`` :pr:`1891`
        * Updated ``ClassImbalanceDataCheck`` to look for severe class imbalance scenarios :pr:`1905`
        * Deleted the ``explain_prediction`` function :pr:`1915`
        * Removed ``HighVarianceCVDataCheck`` and convered it to an ``AutoMLSearch`` method instead :pr:`1928`
        * Removed warning in ``InvalidTargetDataCheck`` returned when numeric binary classification targets are not (0, 1) :pr:`1959`
    * Documentation Changes
        * Updated ``model_understanding.ipynb`` to demo the two-way partial dependence capability :pr:`1919`
    * Testing Changes

.. warning::

    **Breaking Changes**
        * Deleted the ``explain_prediction`` function :pr:`1915`
        * Removed ``HighVarianceCVDataCheck`` and convered it to an ``AutoMLSearch`` method instead :pr:`1928`
        * Added ``score_batch`` and ``train_batch`` abstact methods to ``EngineBase``. These need to be implemented in Engine subclasses :pr:`1913`


**v0.19.0 Feb. 23, 2021**
    * Enhancements
        * Added a GitHub Action for Python windows unit tests :pr:`1844`
        * Added a GitHub Action for checking updated release notes :pr:`1849`
        * Added a GitHub Action for Python lint checks :pr:`1837`
        * Adjusted ``explain_prediction``, ``explain_predictions`` and ``explain_predictions_best_worst`` to handle timeseries problems. :pr:`1818`
        * Updated ``InvalidTargetDataCheck`` to check for mismatched indices in target and features :pr:`1816`
        * Updated ``Woodwork`` structures returned from components to support ``Woodwork`` logical type overrides set by the user :pr:`1784`
        * Updated estimators to keep track of input feature names during ``fit()`` :pr:`1794`
        * Updated ``visualize_decision_tree`` to include feature names in output :pr:`1813`
        * Added ``is_bounded_like_percentage`` property for objectives. If true, the ``calculate_percent_difference`` method will return the absolute difference rather than relative difference :pr:`1809`
        * Added full error traceback to AutoMLSearch logger file :pr:`1840`
        * Changed ``TargetEncoder`` to preserve custom indices in the data :pr:`1836`
        * Refactored ``explain_predictions`` and ``explain_predictions_best_worst`` to only compute features once for all rows that need to be explained :pr:`1843`
        * Added custom random undersampler data splitter for classification :pr:`1857`
        * Updated ``OutliersDataCheck`` implementation to calculate the probability of having no outliers :pr:`1855`
        * Added ``Engines`` pipeline processing API :pr:`1838`
    * Fixes
        * Changed EngineBase random_state arg to random_seed and same for user guide docs :pr:`1889`
    * Changes
        * Modified ``calculate_percent_difference`` so that division by 0 is now inf rather than nan :pr:`1809`
        * Removed ``text_columns`` parameter from ``LSA`` and ``TextFeaturizer`` components :pr:`1652`
        * Added ``random_seed`` as an argument to our automl/pipeline/component API. Using ``random_state`` will raise a warning :pr:`1798`
        * Added ``DataCheckError`` message in ``InvalidTargetDataCheck`` if input target is None and removed exception raised :pr:`1866`
    * Documentation Changes
    * Testing Changes
        * Added back coverage for ``_get_feature_provenance`` in ``TextFeaturizer`` after ``text_columns`` was removed :pr:`1842`
        * Pin graphviz version for windows builds :pr:`1847`
        * Unpin graphviz version for windows builds :pr:`1851`

.. warning::

    **Breaking Changes**
        * Added a deprecation warning to ``explain_prediction``. It will be deleted in the next release. :pr:`1860`


**v0.18.2 Feb. 10, 2021**
    * Enhancements
        * Added uniqueness score data check :pr:`1785`
        * Added "dataframe" output format for prediction explanations :pr:`1781`
        * Updated LightGBM estimators to handle ``pandas.MultiIndex`` :pr:`1770`
        * Sped up permutation importance for some pipelines :pr:`1762`
        * Added sparsity data check :pr:`1797`
        * Confirmed support for threshold tuning for binary time series classification problems :pr:`1803`
    * Fixes
    * Changes
    * Documentation Changes
        * Added section on conda to the contributing guide :pr:`1771`
        * Updated release process to reflect freezing `main` before perf tests :pr:`1787`
        * Moving some prs to the right section of the release notes :pr:`1789`
        * Tweak README.md. :pr:`1800`
        * Fixed back arrow on install page docs :pr:`1795`
        * Fixed docstring for `ClassImbalanceDataCheck.validate()` :pr:`1817`
    * Testing Changes

**v0.18.1 Feb. 1, 2021**
    * Enhancements
        * Added ``graph_t_sne`` as a visualization tool for high dimensional data :pr:`1731`
        * Added the ability to see the linear coefficients of features in linear models terms :pr:`1738`
        * Added support for ``scikit-learn`` ``v0.24.0`` :pr:`1733`
        * Added support for ``scipy`` ``v1.6.0`` :pr:`1752`
        * Added SVM Classifier and Regressor to estimators :pr:`1714` :pr:`1761`
    * Fixes
        * Addressed bug with ``partial_dependence`` and categorical data with more categories than grid resolution :pr:`1748`
        * Removed ``random_state`` arg from ``get_pipelines`` in ``AutoMLSearch`` :pr:`1719`
        * Pinned pyzmq at less than 22.0.0 till we add support :pr:`1756`
    * Changes
        * Updated components and pipelines to return ``Woodwork`` data structures :pr:`1668`
        * Updated ``clone()`` for pipelines and components to copy over random state automatically :pr:`1753`
        * Dropped support for Python version 3.6 :pr:`1751`
        * Removed deprecated ``verbose`` flag from ``AutoMLSearch`` parameters :pr:`1772`
    * Documentation Changes
        * Add Twitter and Github link to documentation toolbar :pr:`1754`
        * Added Open Graph info to documentation :pr:`1758`
    * Testing Changes

.. warning::

    **Breaking Changes**
        * Components and pipelines return ``Woodwork`` data structures instead of ``pandas`` data structures :pr:`1668`
        * Python 3.6 will not be actively supported due to discontinued support from EvalML dependencies.
        * Deprecated ``verbose`` flag is removed for ``AutoMLSearch`` :pr:`1772`


**v0.18.0 Jan. 26, 2021**
    * Enhancements
        * Added RMSLE, MSLE, and MAPE to core objectives while checking for negative target values in ``invalid_targets_data_check`` :pr:`1574`
        * Added validation checks for binary problems with regression-like datasets and multiclass problems without true multiclass targets in ``invalid_targets_data_check`` :pr:`1665`
        * Added time series support for ``make_pipeline`` :pr:`1566`
        * Added target name for output of pipeline ``predict`` method :pr:`1578`
        * Added multiclass check to ``InvalidTargetDataCheck`` for two examples per class :pr:`1596`
        * Added support for ``graphviz`` ``v0.16`` :pr:`1657`
        * Enhanced time series pipelines to accept empty features :pr:`1651`
        * Added KNN Classifier to estimators. :pr:`1650`
        * Added support for list inputs for objectives :pr:`1663`
        * Added support for ``AutoMLSearch`` to handle time series classification pipelines :pr:`1666`
        * Enhanced ``DelayedFeaturesTransformer`` to encode categorical features and targets before delaying them :pr:`1691`
        * Added 2-way dependence plots. :pr:`1690`
        * Added ability to directly iterate through components within Pipelines :pr:`1583`
    * Fixes
        * Fixed inconsistent attributes and added Exceptions to docs :pr:`1673`
        * Fixed ``TargetLeakageDataCheck`` to use Woodwork ``mutual_information`` rather than using Pandas' Pearson Correlation :pr:`1616`
        * Fixed thresholding for pipelines in ``AutoMLSearch`` to only threshold binary classification pipelines :pr:`1622` :pr:`1626`
        * Updated ``load_data`` to return Woodwork structures and update default parameter value for ``index`` to ``None`` :pr:`1610`
        * Pinned scipy at < 1.6.0 while we work on adding support :pr:`1629`
        * Fixed data check message formatting in ``AutoMLSearch`` :pr:`1633`
        * Addressed stacked ensemble component for ``scikit-learn`` v0.24 support by setting ``shuffle=True`` for default CV :pr:`1613`
        * Fixed bug where ``Imputer`` reset the index on ``X`` :pr:`1590`
        * Fixed ``AutoMLSearch`` stacktrace when a cutom objective was passed in as a primary objective or additional objective :pr:`1575`
        * Fixed custom index bug for ``MAPE`` objective :pr:`1641`
        * Fixed index bug for ``TextFeaturizer`` and ``LSA`` components :pr:`1644`
        * Limited ``load_fraud`` dataset loaded into ``automl.ipynb`` :pr:`1646`
        * ``add_to_rankings`` updates ``AutoMLSearch.best_pipeline`` when necessary :pr:`1647`
        * Fixed bug where time series baseline estimators were not receiving ``gap`` and ``max_delay`` in ``AutoMLSearch`` :pr:`1645`
        * Fixed jupyter notebooks to help the RTD buildtime :pr:`1654`
        * Added ``positive_only`` objectives to ``non_core_objectives`` :pr:`1661`
        * Fixed stacking argument ``n_jobs`` for IterativeAlgorithm :pr:`1706`
        * Updated CatBoost estimators to return self in ``.fit()`` rather than the underlying model for consistency :pr:`1701`
        * Added ability to initialize pipeline parameters in ``AutoMLSearch`` constructor :pr:`1676`
    * Changes
        * Added labeling to ``graph_confusion_matrix`` :pr:`1632`
        * Rerunning search for ``AutoMLSearch`` results in a message thrown rather than failing the search, and removed ``has_searched`` property :pr:`1647`
        * Changed tuner class to allow and ignore single parameter values as input :pr:`1686`
        * Capped LightGBM version limit to remove bug in docs :pr:`1711`
        * Removed support for `np.random.RandomState` in EvalML :pr:`1727`
    * Documentation Changes
        * Update Model Understanding in the user guide to include ``visualize_decision_tree`` :pr:`1678`
        * Updated docs to include information about ``AutoMLSearch`` callback parameters and methods :pr:`1577`
        * Updated docs to prompt users to install graphiz on Mac :pr:`1656`
        * Added ``infer_feature_types`` to the ``start.ipynb`` guide :pr:`1700`
        * Added multicollinearity data check to API reference and docs :pr:`1707`
    * Testing Changes

.. warning::

    **Breaking Changes**
        * Removed ``has_searched`` property from ``AutoMLSearch`` :pr:`1647`
        * Components and pipelines return ``Woodwork`` data structures instead of ``pandas`` data structures :pr:`1668`
        * Removed support for `np.random.RandomState` in EvalML. Rather than passing ``np.random.RandomState`` as component and pipeline random_state values, we use int random_seed :pr:`1727`


**v0.17.0 Dec. 29, 2020**
    * Enhancements
        * Added ``save_plot`` that allows for saving figures from different backends :pr:`1588`
        * Added ``LightGBM Regressor`` to regression components :pr:`1459`
        * Added ``visualize_decision_tree`` for tree visualization with ``decision_tree_data_from_estimator`` and ``decision_tree_data_from_pipeline`` to reformat tree structure output :pr:`1511`
        * Added `DFS Transformer` component into transformer components :pr:`1454`
        * Added ``MAPE`` to the standard metrics for time series problems and update objectives :pr:`1510`
        * Added ``graph_prediction_vs_actual_over_time`` and ``get_prediction_vs_actual_over_time_data`` to the model understanding module for time series problems :pr:`1483`
        * Added a ``ComponentGraph`` class that will support future pipelines as directed acyclic graphs :pr:`1415`
        * Updated data checks to accept ``Woodwork`` data structures :pr:`1481`
        * Added parameter to ``InvalidTargetDataCheck`` to show only top unique values rather than all unique values :pr:`1485`
        * Added multicollinearity data check :pr:`1515`
        * Added baseline pipeline and components for time series regression problems :pr:`1496`
        * Added more information to users about ensembling behavior in ``AutoMLSearch`` :pr:`1527`
        * Add woodwork support for more utility and graph methods :pr:`1544`
        * Changed ``DateTimeFeaturizer`` to encode features as int :pr:`1479`
        * Return trained pipelines from ``AutoMLSearch.best_pipeline`` :pr:`1547`
        * Added utility method so that users can set feature types without having to learn about Woodwork directly :pr:`1555`
        * Added Linear Discriminant Analysis transformer for dimensionality reduction :pr:`1331`
        * Added multiclass support for ``partial_dependence`` and ``graph_partial_dependence`` :pr:`1554`
        * Added ``TimeSeriesBinaryClassificationPipeline`` and ``TimeSeriesMulticlassClassificationPipeline`` classes :pr:`1528`
        * Added ``make_data_splitter`` method for easier automl data split customization :pr:`1568`
        * Integrated ``ComponentGraph`` class into Pipelines for full non-linear pipeline support :pr:`1543`
        * Update ``AutoMLSearch`` constructor to take training data instead of ``search`` and ``add_to_leaderboard`` :pr:`1597`
        * Update ``split_data`` helper args :pr:`1597`
        * Add problem type utils ``is_regression``, ``is_classification``, ``is_timeseries`` :pr:`1597`
        * Rename ``AutoMLSearch`` ``data_split`` arg to ``data_splitter`` :pr:`1569`
    * Fixes
        * Fix AutoML not passing CV folds to ``DefaultDataChecks`` for usage by ``ClassImbalanceDataCheck`` :pr:`1619`
        * Fix Windows CI jobs: install ``numba`` via conda, required for ``shap`` :pr:`1490`
        * Added custom-index support for `reset-index-get_prediction_vs_actual_over_time_data` :pr:`1494`
        * Fix ``generate_pipeline_code`` to account for boolean and None differences between Python and JSON :pr:`1524` :pr:`1531`
        * Set max value for plotly and xgboost versions while we debug CI failures with newer versions :pr:`1532`
        * Undo version pinning for plotly :pr:`1533`
        * Fix ReadTheDocs build by updating the version of ``setuptools`` :pr:`1561`
        * Set ``random_state`` of data splitter in AutoMLSearch to take int to keep consistency in the resulting splits :pr:`1579`
        * Pin sklearn version while we work on adding support :pr:`1594`
        * Pin pandas at <1.2.0 while we work on adding support :pr:`1609`
        * Pin graphviz at < 0.16 while we work on adding support :pr:`1609`
    * Changes
        * Reverting ``save_graph`` :pr:`1550` to resolve kaleido build issues :pr:`1585`
        * Update circleci badge to apply to ``main`` :pr:`1489`
        * Added script to generate github markdown for releases :pr:`1487`
        * Updated selection using pandas ``dtypes`` to selecting using Woodwork logical types :pr:`1551`
        * Updated dependencies to fix ``ImportError: cannot import name 'MaskedArray' from 'sklearn.utils.fixes'`` error and to address Woodwork and Featuretool dependencies :pr:`1540`
        * Made ``get_prediction_vs_actual_data()`` a public method :pr:`1553`
        * Updated ``Woodwork`` version requirement to v0.0.7 :pr:`1560`
        * Move data splitters from ``evalml.automl.data_splitters`` to ``evalml.preprocessing.data_splitters`` :pr:`1597`
        * Rename "# Testing" in automl log output to "# Validation" :pr:`1597`
    * Documentation Changes
        * Added partial dependence methods to API reference :pr:`1537`
        * Updated documentation for confusion matrix methods :pr:`1611`
    * Testing Changes
        * Set ``n_jobs=1`` in most unit tests to reduce memory :pr:`1505`

.. warning::

    **Breaking Changes**
        * Updated minimal dependencies: ``numpy>=1.19.1``, ``pandas>=1.1.0``, ``scikit-learn>=0.23.1``, ``scikit-optimize>=0.8.1``
        * Updated ``AutoMLSearch.best_pipeline`` to return a trained pipeline. Pass in ``train_best_pipeline=False`` to AutoMLSearch in order to return an untrained pipeline.
        * Pipeline component instances can no longer be iterated through using ``Pipeline.component_graph`` :pr:`1543`
        * Update ``AutoMLSearch`` constructor to take training data instead of ``search`` and ``add_to_leaderboard`` :pr:`1597`
        * Update ``split_data`` helper args :pr:`1597`
        * Move data splitters from ``evalml.automl.data_splitters`` to ``evalml.preprocessing.data_splitters`` :pr:`1597`
        * Rename ``AutoMLSearch`` ``data_split`` arg to ``data_splitter`` :pr:`1569`



**v0.16.1 Dec. 1, 2020**
    * Enhancements
        * Pin woodwork version to v0.0.6 to avoid breaking changes :pr:`1484`
        * Updated ``Woodwork`` to >=0.0.5 in ``core-requirements.txt`` :pr:`1473`
        * Removed ``copy_dataframe`` parameter for ``Woodwork``, updated ``Woodwork`` to >=0.0.6 in ``core-requirements.txt`` :pr:`1478`
        * Updated ``detect_problem_type`` to use ``pandas.api.is_numeric_dtype`` :pr:`1476`
    * Changes
        * Changed ``make clean`` to delete coverage reports as a convenience for developers :pr:`1464`
        * Set ``n_jobs=-1`` by default for stacked ensemble components :pr:`1472`
    * Documentation Changes
        * Updated pipeline and component documentation and demos to use ``Woodwork`` :pr:`1466`
    * Testing Changes
        * Update dependency update checker to use everything from core and optional dependencies :pr:`1480`


**v0.16.0 Nov. 24, 2020**
    * Enhancements
        * Updated pipelines and ``make_pipeline`` to accept ``Woodwork`` inputs :pr:`1393`
        * Updated components to accept ``Woodwork`` inputs :pr:`1423`
        * Added ability to freeze hyperparameters for ``AutoMLSearch`` :pr:`1284`
        * Added ``Target Encoder`` into transformer components :pr:`1401`
        * Added callback for error handling in ``AutoMLSearch`` :pr:`1403`
        * Added the index id to the ``explain_predictions_best_worst`` output to help users identify which rows in their data are included :pr:`1365`
        * The top_k features displayed in ``explain_predictions_*`` functions are now determined by the magnitude of shap values as opposed to the ``top_k`` largest and smallest shap values. :pr:`1374`
        * Added a problem type for time series regression :pr:`1386`
        * Added a ``is_defined_for_problem_type`` method to ``ObjectiveBase`` :pr:`1386`
        * Added a ``random_state`` parameter to ``make_pipeline_from_components`` function :pr:`1411`
        * Added ``DelayedFeaturesTransformer`` :pr:`1396`
        * Added a ``TimeSeriesRegressionPipeline`` class :pr:`1418`
        * Removed ``core-requirements.txt`` from the package distribution :pr:`1429`
        * Updated data check messages to include a `"code"` and `"details"` fields :pr:`1451`, :pr:`1462`
        * Added a ``TimeSeriesSplit`` data splitter for time series problems :pr:`1441`
        * Added a ``problem_configuration`` parameter to AutoMLSearch :pr:`1457`
    * Fixes
        * Fixed ``IndexError`` raised in ``AutoMLSearch`` when ``ensembling = True`` but only one pipeline to iterate over :pr:`1397`
        * Fixed stacked ensemble input bug and LightGBM warning and bug in ``AutoMLSearch`` :pr:`1388`
        * Updated enum classes to show possible enum values as attributes :pr:`1391`
        * Updated calls to ``Woodwork``'s ``to_pandas()`` to ``to_series()`` and ``to_dataframe()`` :pr:`1428`
        * Fixed bug in OHE where column names were not guaranteed to be unique :pr:`1349`
        * Fixed bug with percent improvement of ``ExpVariance`` objective on data with highly skewed target :pr:`1467`
        * Fix SimpleImputer error which occurs when all features are bool type :pr:`1215`
    * Changes
        * Changed ``OutliersDataCheck`` to return the list of columns, rather than rows, that contain outliers :pr:`1377`
        * Simplified and cleaned output for Code Generation :pr:`1371`
        * Reverted changes from :pr:`1337` :pr:`1409`
        * Updated data checks to return dictionary of warnings and errors instead of a list :pr:`1448`
        * Updated ``AutoMLSearch`` to pass ``Woodwork`` data structures to every pipeline (instead of pandas DataFrames) :pr:`1450`
        * Update ``AutoMLSearch`` to default to ``max_batches=1`` instead of ``max_iterations=5`` :pr:`1452`
        * Updated _evaluate_pipelines to consolidate side effects :pr:`1410`
    * Documentation Changes
        * Added description of CLA to contributing guide, updated description of draft PRs :pr:`1402`
        * Updated documentation to include all data checks, ``DataChecks``, and usage of data checks in AutoML :pr:`1412`
        * Updated docstrings from ``np.array`` to ``np.ndarray`` :pr:`1417`
        * Added section on stacking ensembles in AutoMLSearch documentation :pr:`1425`
    * Testing Changes
        * Removed ``category_encoders`` from test-requirements.txt :pr:`1373`
        * Tweak codecov.io settings again to avoid flakes :pr:`1413`
        * Modified ``make lint`` to check notebook versions in the docs :pr:`1431`
        * Modified ``make lint-fix`` to standardize notebook versions in the docs :pr:`1431`
        * Use new version of pull request Github Action for dependency check (:pr:`1443`)
        * Reduced number of workers for tests to 4 :pr:`1447`

.. warning::

    **Breaking Changes**
        * The ``top_k`` and ``top_k_features`` parameters in ``explain_predictions_*`` functions now return ``k`` features as opposed to ``2 * k`` features :pr:`1374`
        * Renamed ``problem_type`` to ``problem_types`` in ``RegressionObjective``, ``BinaryClassificationObjective``, and ``MulticlassClassificationObjective`` :pr:`1319`
        * Data checks now return a dictionary of warnings and errors instead of a list :pr:`1448`



**v0.15.0 Oct. 29, 2020**
    * Enhancements
        * Added stacked ensemble component classes (``StackedEnsembleClassifier``, ``StackedEnsembleRegressor``) :pr:`1134`
        * Added stacked ensemble components to ``AutoMLSearch`` :pr:`1253`
        * Added ``DecisionTreeClassifier`` and ``DecisionTreeRegressor`` to AutoML :pr:`1255`
        * Added ``graph_prediction_vs_actual`` in ``model_understanding`` for regression problems :pr:`1252`
        * Added parameter to ``OneHotEncoder`` to enable filtering for features to encode for :pr:`1249`
        * Added percent-better-than-baseline for all objectives to automl.results :pr:`1244`
        * Added ``HighVarianceCVDataCheck`` and replaced synonymous warning in ``AutoMLSearch`` :pr:`1254`
        * Added `PCA Transformer` component for dimensionality reduction :pr:`1270`
        * Added ``generate_pipeline_code`` and ``generate_component_code`` to allow for code generation given a pipeline or component instance :pr:`1306`
        * Added ``PCA Transformer`` component for dimensionality reduction :pr:`1270`
        * Updated ``AutoMLSearch`` to support ``Woodwork`` data structures :pr:`1299`
        * Added cv_folds to ``ClassImbalanceDataCheck`` and added this check to ``DefaultDataChecks`` :pr:`1333`
        * Make ``max_batches`` argument to ``AutoMLSearch.search`` public :pr:`1320`
        * Added text support to automl search :pr:`1062`
        * Added ``_pipelines_per_batch`` as a private argument to ``AutoMLSearch`` :pr:`1355`
    * Fixes
        * Fixed ML performance issue with ordered datasets: always shuffle data in automl's default CV splits :pr:`1265`
        * Fixed broken ``evalml info`` CLI command :pr:`1293`
        * Fixed ``boosting type='rf'`` for LightGBM Classifier, as well as ``num_leaves`` error :pr:`1302`
        * Fixed bug in ``explain_predictions_best_worst`` where a custom index in the target variable would cause a ``ValueError`` :pr:`1318`
        * Added stacked ensemble estimators to to ``evalml.pipelines.__init__`` file :pr:`1326`
        * Fixed bug in OHE where calls to transform were not deterministic if ``top_n`` was less than the number of categories in a column :pr:`1324`
        * Fixed LightGBM warning messages during AutoMLSearch :pr:`1342`
        * Fix warnings thrown during AutoMLSearch in ``HighVarianceCVDataCheck`` :pr:`1346`
        * Fixed bug where TrainingValidationSplit would return invalid location indices for dataframes with a custom index :pr:`1348`
        * Fixed bug where the AutoMLSearch ``random_state`` was not being passed to the created pipelines :pr:`1321`
    * Changes
        * Allow ``add_to_rankings`` to be called before AutoMLSearch is called :pr:`1250`
        * Removed Graphviz from test-requirements to add to requirements.txt :pr:`1327`
        * Removed ``max_pipelines`` parameter from ``AutoMLSearch`` :pr:`1264`
        * Include editable installs in all install make targets :pr:`1335`
        * Made pip dependencies `featuretools` and `nlp_primitives` core dependencies :pr:`1062`
        * Removed `PartOfSpeechCount` from `TextFeaturizer` transform primitives :pr:`1062`
        * Added warning for ``partial_dependency`` when the feature includes null values :pr:`1352`
    * Documentation Changes
        * Fixed and updated code blocks in Release Notes :pr:`1243`
        * Added DecisionTree estimators to API Reference :pr:`1246`
        * Changed class inheritance display to flow vertically :pr:`1248`
        * Updated cost-benefit tutorial to use a holdout/test set :pr:`1159`
        * Added ``evalml info`` command to documentation :pr:`1293`
        * Miscellaneous doc updates :pr:`1269`
        * Removed conda pre-release testing from the release process document :pr:`1282`
        * Updates to contributing guide :pr:`1310`
        * Added Alteryx footer to docs with Twitter and Github link :pr:`1312`
        * Added documentation for evalml installation for Python 3.6 :pr:`1322`
        * Added documentation changes to make the API Docs easier to understand :pr:`1323`
        * Fixed documentation for ``feature_importance`` :pr:`1353`
        * Added tutorial for running `AutoML` with text data :pr:`1357`
        * Added documentation for woodwork integration with automl search :pr:`1361`
    * Testing Changes
        * Added tests for ``jupyter_check`` to handle IPython :pr:`1256`
        * Cleaned up ``make_pipeline`` tests to test for all estimators :pr:`1257`
        * Added a test to check conda build after merge to main :pr:`1247`
        * Removed code that was lacking codecov for ``__main__.py`` and unnecessary :pr:`1293`
        * Codecov: round coverage up instead of down :pr:`1334`
        * Add DockerHub credentials to CI testing environment :pr:`1356`
        * Add DockerHub credentials to conda testing environment :pr:`1363`

.. warning::

    **Breaking Changes**
        * Renamed ``LabelLeakageDataCheck`` to ``TargetLeakageDataCheck`` :pr:`1319`
        * ``max_pipelines`` parameter has been removed from ``AutoMLSearch``. Please use ``max_iterations`` instead. :pr:`1264`
        * ``AutoMLSearch.search()`` will now log a warning if the input is not a ``Woodwork`` data structure (``pandas``, ``numpy``) :pr:`1299`
        * Make ``max_batches`` argument to ``AutoMLSearch.search`` public :pr:`1320`
        * Removed unused argument `feature_types` from AutoMLSearch.search :pr:`1062`

**v0.14.1 Sep. 29, 2020**
    * Enhancements
        * Updated partial dependence methods to support calculating numeric columns in a dataset with non-numeric columns :pr:`1150`
        * Added ``get_feature_names`` on ``OneHotEncoder`` :pr:`1193`
        * Added ``detect_problem_type`` to ``problem_type/utils.py`` to automatically detect the problem type given targets :pr:`1194`
        * Added LightGBM to ``AutoMLSearch`` :pr:`1199`
        * Updated ``scikit-learn`` and ``scikit-optimize`` to use latest versions - 0.23.2 and 0.8.1 respectively :pr:`1141`
        * Added ``__str__`` and ``__repr__`` for pipelines and components :pr:`1218`
        * Included internal target check for both training and validation data in ``AutoMLSearch`` :pr:`1226`
        * Added ``ProblemTypes.all_problem_types`` helper to get list of supported problem types :pr:`1219`
        * Added ``DecisionTreeClassifier`` and ``DecisionTreeRegressor`` classes :pr:`1223`
        * Added ``ProblemTypes.all_problem_types`` helper to get list of supported problem types :pr:`1219`
        * ``DataChecks`` can now be parametrized by passing a list of ``DataCheck`` classes and a parameter dictionary :pr:`1167`
        * Added first CV fold score as validation score in ``AutoMLSearch.rankings`` :pr:`1221`
        * Updated ``flake8`` configuration to enable linting on ``__init__.py`` files :pr:`1234`
        * Refined ``make_pipeline_from_components`` implementation :pr:`1204`
    * Fixes
        * Updated GitHub URL after migration to Alteryx GitHub org :pr:`1207`
        * Changed Problem Type enum to be more similar to the string name :pr:`1208`
        * Wrapped call to scikit-learn's partial dependence method in a ``try``/``finally`` block :pr:`1232`
    * Changes
        * Added ``allow_writing_files`` as a named argument to CatBoost estimators. :pr:`1202`
        * Added ``solver`` and ``multi_class`` as named arguments to ``LogisticRegressionClassifier`` :pr:`1202`
        * Replaced pipeline's ``._transform`` method to evaluate all the preprocessing steps of a pipeline with ``.compute_estimator_features`` :pr:`1231`
        * Changed default large dataset train/test splitting behavior :pr:`1205`
    * Documentation Changes
        * Included description of how to access the component instances and features for pipeline user guide :pr:`1163`
        * Updated API docs to refer to target as "target" instead of "labels" for non-classification tasks and minor docs cleanup :pr:`1160`
        * Added Class Imbalance Data Check to ``api_reference.rst`` :pr:`1190` :pr:`1200`
        * Added pipeline properties to API reference :pr:`1209`
        * Clarified what the objective parameter in AutoML is used for in AutoML API reference and AutoML user guide :pr:`1222`
        * Updated API docs to include ``skopt.space.Categorical`` option for component hyperparameter range definition :pr:`1228`
        * Added install documentation for ``libomp`` in order to use LightGBM on Mac :pr:`1233`
        * Improved description of ``max_iterations`` in documentation :pr:`1212`
        * Removed unused code from sphinx conf :pr:`1235`
    * Testing Changes

.. warning::

    **Breaking Changes**
        * ``DefaultDataChecks`` now accepts a ``problem_type`` parameter that must be specified :pr:`1167`
        * Pipeline's ``._transform`` method to evaluate all the preprocessing steps of a pipeline has been replaced with ``.compute_estimator_features`` :pr:`1231`
        * ``get_objectives`` has been renamed to ``get_core_objectives``. This function will now return a list of valid objective instances :pr:`1230`


**v0.13.2 Sep. 17, 2020**
    * Enhancements
        * Added ``output_format`` field to explain predictions functions :pr:`1107`
        * Modified ``get_objective`` and ``get_objectives`` to be able to return any objective in ``evalml.objectives`` :pr:`1132`
        * Added a ``return_instance`` boolean parameter to ``get_objective`` :pr:`1132`
        * Added ``ClassImbalanceDataCheck`` to determine whether target imbalance falls below a given threshold :pr:`1135`
        * Added label encoder to LightGBM for binary classification :pr:`1152`
        * Added labels for the row index of confusion matrix :pr:`1154`
        * Added ``AutoMLSearch`` object as another parameter in search callbacks :pr:`1156`
        * Added the corresponding probability threshold for each point displayed in ``graph_roc_curve`` :pr:`1161`
        * Added ``__eq__`` for ``ComponentBase`` and ``PipelineBase`` :pr:`1178`
        * Added support for multiclass classification for ``roc_curve`` :pr:`1164`
        * Added ``categories`` accessor to ``OneHotEncoder`` for listing the categories associated with a feature :pr:`1182`
        * Added utility function to create pipeline instances from a list of component instances :pr:`1176`
    * Fixes
        * Fixed XGBoost column names for partial dependence methods :pr:`1104`
        * Removed dead code validating column type from ``TextFeaturizer`` :pr:`1122`
        * Fixed issue where ``Imputer`` cannot fit when there is None in a categorical or boolean column :pr:`1144`
        * ``OneHotEncoder`` preserves the custom index in the input data :pr:`1146`
        * Fixed representation for ``ModelFamily`` :pr:`1165`
        * Removed duplicate ``nbsphinx`` dependency in ``dev-requirements.txt`` :pr:`1168`
        * Users can now pass in any valid kwargs to all estimators :pr:`1157`
        * Remove broken accessor ``OneHotEncoder.get_feature_names`` and unneeded base class :pr:`1179`
        * Removed LightGBM Estimator from AutoML models :pr:`1186`
    * Changes
        * Pinned ``scikit-optimize`` version to 0.7.4 :pr:`1136`
        * Removed ``tqdm`` as a dependency :pr:`1177`
        * Added lightgbm version 3.0.0 to ``latest_dependency_versions.txt`` :pr:`1185`
        * Rename ``max_pipelines`` to ``max_iterations`` :pr:`1169`
    * Documentation Changes
        * Fixed API docs for ``AutoMLSearch`` ``add_result_callback`` :pr:`1113`
        * Added a step to our release process for pushing our latest version to conda-forge :pr:`1118`
        * Added warning for missing ipywidgets dependency for using ``PipelineSearchPlots`` on Jupyterlab :pr:`1145`
        * Updated ``README.md`` example to load demo dataset :pr:`1151`
        * Swapped mapping of breast cancer targets in ``model_understanding.ipynb`` :pr:`1170`
    * Testing Changes
        * Added test confirming ``TextFeaturizer`` never outputs null values :pr:`1122`
        * Changed Python version of ``Update Dependencies`` action to 3.8.x :pr:`1137`
        * Fixed release notes check-in test for ``Update Dependencies`` actions :pr:`1172`

.. warning::

    **Breaking Changes**
        * ``get_objective`` will now return a class definition rather than an instance by default :pr:`1132`
        * Deleted ``OPTIONS`` dictionary in ``evalml.objectives.utils.py`` :pr:`1132`
        * If specifying an objective by string, the string must now match the objective's name field, case-insensitive :pr:`1132`
        * Passing "Cost Benefit Matrix", "Fraud Cost", "Lead Scoring", "Mean Squared Log Error",
            "Recall", "Recall Macro", "Recall Micro", "Recall Weighted", or "Root Mean Squared Log Error" to ``AutoMLSearch`` will now result in a ``ValueError``
            rather than an ``ObjectiveNotFoundError`` :pr:`1132`
        * Search callbacks ``start_iteration_callback`` and ``add_results_callback`` have changed to include a copy of the AutoMLSearch object as a third parameter :pr:`1156`
        * Deleted ``OneHotEncoder.get_feature_names`` method which had been broken for a while, in favor of pipelines' ``input_feature_names`` :pr:`1179`
        * Deleted empty base class ``CategoricalEncoder`` which ``OneHotEncoder`` component was inheriting from :pr:`1176`
        * Results from ``roc_curve`` will now return as a list of dictionaries with each dictionary representing a class :pr:`1164`
        * ``max_pipelines`` now raises a ``DeprecationWarning`` and will be removed in the next release. ``max_iterations`` should be used instead. :pr:`1169`


**v0.13.1 Aug. 25, 2020**
    * Enhancements
        * Added Cost-Benefit Matrix objective for binary classification :pr:`1038`
        * Split ``fill_value`` into ``categorical_fill_value`` and ``numeric_fill_value`` for Imputer :pr:`1019`
        * Added ``explain_predictions`` and ``explain_predictions_best_worst`` for explaining multiple predictions with SHAP :pr:`1016`
        * Added new LSA component for text featurization :pr:`1022`
        * Added guide on installing with conda :pr:`1041`
        * Added a “cost-benefit curve” util method to graph cost-benefit matrix scores vs. binary classification thresholds :pr:`1081`
        * Standardized error when calling transform/predict before fit for pipelines :pr:`1048`
        * Added ``percent_better_than_baseline`` to AutoML search rankings and full rankings table :pr:`1050`
        * Added one-way partial dependence and partial dependence plots :pr:`1079`
        * Added "Feature Value" column to prediction explanation reports. :pr:`1064`
        * Added LightGBM classification estimator :pr:`1082`, :pr:`1114`
        * Added ``max_batches`` parameter to ``AutoMLSearch`` :pr:`1087`
    * Fixes
        * Updated ``TextFeaturizer`` component to no longer require an internet connection to run :pr:`1022`
        * Fixed non-deterministic element of ``TextFeaturizer`` transformations :pr:`1022`
        * Added a StandardScaler to all ElasticNet pipelines :pr:`1065`
        * Updated cost-benefit matrix to normalize score :pr:`1099`
        * Fixed logic in ``calculate_percent_difference`` so that it can handle negative values :pr:`1100`
    * Changes
        * Added ``needs_fitting`` property to ``ComponentBase`` :pr:`1044`
        * Updated references to data types to use datatype lists defined in ``evalml.utils.gen_utils`` :pr:`1039`
        * Remove maximum version limit for SciPy dependency :pr:`1051`
        * Moved ``all_components`` and other component importers into runtime methods :pr:`1045`
        * Consolidated graphing utility methods under ``evalml.utils.graph_utils`` :pr:`1060`
        * Made slight tweaks to how ``TextFeaturizer`` uses ``featuretools``, and did some refactoring of that and of LSA :pr:`1090`
        * Changed ``show_all_features`` parameter into ``importance_threshold``, which allows for thresholding feature importance :pr:`1097`, :pr:`1103`
    * Documentation Changes
        * Update ``setup.py`` URL to point to the github repo :pr:`1037`
        * Added tutorial for using the cost-benefit matrix objective :pr:`1088`
        * Updated ``model_understanding.ipynb`` to include documentation for using plotly on Jupyter Lab :pr:`1108`
    * Testing Changes
        * Refactor CircleCI tests to use matrix jobs (:pr:`1043`)
        * Added a test to check that all test directories are included in evalml package :pr:`1054`


.. warning::

    **Breaking Changes**
        * ``confusion_matrix`` and ``normalize_confusion_matrix`` have been moved to ``evalml.utils`` :pr:`1038`
        * All graph utility methods previously under ``evalml.pipelines.graph_utils`` have been moved to ``evalml.utils.graph_utils`` :pr:`1060`


**v0.12.2 Aug. 6, 2020**
    * Enhancements
        * Add save/load method to components :pr:`1023`
        * Expose pickle ``protocol`` as optional arg to save/load :pr:`1023`
        * Updated estimators used in AutoML to include ExtraTrees and ElasticNet estimators :pr:`1030`
    * Fixes
    * Changes
        * Removed ``DeprecationWarning`` for ``SimpleImputer`` :pr:`1018`
    * Documentation Changes
        * Add note about version numbers to release process docs :pr:`1034`
    * Testing Changes
        * Test files are now included in the evalml package :pr:`1029`


**v0.12.0 Aug. 3, 2020**
    * Enhancements
        * Added string and categorical targets support for binary and multiclass pipelines and check for numeric targets for ``DetectLabelLeakage`` data check :pr:`932`
        * Added clear exception for regression pipelines if target datatype is string or categorical :pr:`960`
        * Added target column names and class labels in ``predict`` and ``predict_proba`` output for pipelines :pr:`951`
        * Added ``_compute_shap_values`` and ``normalize_values`` to ``pipelines/explanations`` module :pr:`958`
        * Added ``explain_prediction`` feature which explains single predictions with SHAP :pr:`974`
        * Added Imputer to allow different imputation strategies for numerical and categorical dtypes :pr:`991`
        * Added support for configuring logfile path using env var, and don't create logger if there are filesystem errors :pr:`975`
        * Updated catboost estimators' default parameters and automl hyperparameter ranges to speed up fit time :pr:`998`
    * Fixes
        * Fixed ReadtheDocs warning failure regarding embedded gif :pr:`943`
        * Removed incorrect parameter passed to pipeline classes in ``_add_baseline_pipelines`` :pr:`941`
        * Added universal error for calling ``predict``, ``predict_proba``, ``transform``, and ``feature_importances`` before fitting :pr:`969`, :pr:`994`
        * Made ``TextFeaturizer`` component and pip dependencies ``featuretools`` and ``nlp_primitives`` optional :pr:`976`
        * Updated imputation strategy in automl to no longer limit impute strategy to ``most_frequent`` for all features if there are any categorical columns :pr:`991`
        * Fixed ``UnboundLocalError`` for ``cv_pipeline`` when automl search errors :pr:`996`
        * Fixed ``Imputer`` to reset dataframe index to preserve behavior expected from  ``SimpleImputer`` :pr:`1009`
    * Changes
        * Moved ``get_estimators`` to ``evalml.pipelines.components.utils`` :pr:`934`
        * Modified Pipelines to raise ``PipelineScoreError`` when they encounter an error during scoring :pr:`936`
        * Moved ``evalml.model_families.list_model_families`` to ``evalml.pipelines.components.allowed_model_families`` :pr:`959`
        * Renamed ``DateTimeFeaturization`` to ``DateTimeFeaturizer`` :pr:`977`
        * Added check to stop search and raise an error if all pipelines in a batch return NaN scores :pr:`1015`
    * Documentation Changes
        * Updated ``README.md`` :pr:`963`
        * Reworded message when errors are returned from data checks in search :pr:`982`
        * Added section on understanding model predictions with ``explain_prediction`` to User Guide :pr:`981`
        * Added a section to the user guide and api reference about how XGBoost and CatBoost are not fully supported. :pr:`992`
        * Added custom components section in user guide :pr:`993`
        * Updated FAQ section formatting :pr:`997`
        * Updated release process documentation :pr:`1003`
    * Testing Changes
        * Moved ``predict_proba`` and ``predict`` tests regarding string / categorical targets to ``test_pipelines.py`` :pr:`972`
        * Fixed dependency update bot by updating python version to 3.7 to avoid frequent github version updates :pr:`1002`


.. warning::

    **Breaking Changes**
        * ``get_estimators`` has been moved to ``evalml.pipelines.components.utils`` (previously was under ``evalml.pipelines.utils``) :pr:`934`
        * Removed the ``raise_errors`` flag in AutoML search. All errors during pipeline evaluation will be caught and logged. :pr:`936`
        * ``evalml.model_families.list_model_families`` has been moved to ``evalml.pipelines.components.allowed_model_families`` :pr:`959`
        * ``TextFeaturizer``: the ``featuretools`` and ``nlp_primitives`` packages must be installed after installing evalml in order to use this component :pr:`976`
        * Renamed ``DateTimeFeaturization`` to ``DateTimeFeaturizer`` :pr:`977`


**v0.11.2 July 16, 2020**
    * Enhancements
        * Added ``NoVarianceDataCheck`` to ``DefaultDataChecks`` :pr:`893`
        * Added text processing and featurization component ``TextFeaturizer`` :pr:`913`, :pr:`924`
        * Added additional checks to ``InvalidTargetDataCheck`` to handle invalid target data types :pr:`929`
        * ``AutoMLSearch`` will now handle ``KeyboardInterrupt`` and prompt user for confirmation :pr:`915`
    * Fixes
        * Makes automl results a read-only property :pr:`919`
    * Changes
        * Deleted static pipelines and refactored tests involving static pipelines, removed ``all_pipelines()`` and ``get_pipelines()`` :pr:`904`
        * Moved ``list_model_families`` to ``evalml.model_family.utils`` :pr:`903`
        * Updated ``all_pipelines``, ``all_estimators``, ``all_components`` to use the same mechanism for dynamically generating their elements :pr:`898`
        * Rename ``master`` branch to ``main`` :pr:`918`
        * Add pypi release github action :pr:`923`
        * Updated ``AutoMLSearch.search`` stdout output and logging and removed tqdm progress bar :pr:`921`
        * Moved automl config checks previously in ``search()`` to init :pr:`933`
    * Documentation Changes
        * Reorganized and rewrote documentation :pr:`937`
        * Updated to use pydata sphinx theme :pr:`937`
        * Updated docs to use ``release_notes`` instead of ``changelog`` :pr:`942`
    * Testing Changes
        * Cleaned up fixture names and usages in tests :pr:`895`


.. warning::

    **Breaking Changes**
        * ``list_model_families`` has been moved to ``evalml.model_family.utils`` (previously was under ``evalml.pipelines.utils``) :pr:`903`
        * ``get_estimators`` has been moved to ``evalml.pipelines.components.utils`` (previously was under ``evalml.pipelines.utils``) :pr:`934`
        * Static pipeline definitions have been removed, but similar pipelines can still be constructed via creating an instance of ``PipelineBase`` :pr:`904`
        * ``all_pipelines()`` and ``get_pipelines()`` utility methods have been removed :pr:`904`


**v0.11.0 June 30, 2020**
    * Enhancements
        * Added multiclass support for ROC curve graphing :pr:`832`
        * Added preprocessing component to drop features whose percentage of NaN values exceeds a specified threshold :pr:`834`
        * Added data check to check for problematic target labels :pr:`814`
        * Added PerColumnImputer that allows imputation strategies per column :pr:`824`
        * Added transformer to drop specific columns :pr:`827`
        * Added support for ``categories``, ``handle_error``, and ``drop`` parameters in ``OneHotEncoder`` :pr:`830` :pr:`897`
        * Added preprocessing component to handle DateTime columns featurization :pr:`838`
        * Added ability to clone pipelines and components :pr:`842`
        * Define getter method for component ``parameters`` :pr:`847`
        * Added utility methods to calculate and graph permutation importances :pr:`860`, :pr:`880`
        * Added new utility functions necessary for generating dynamic preprocessing pipelines :pr:`852`
        * Added kwargs to all components :pr:`863`
        * Updated ``AutoSearchBase`` to use dynamically generated preprocessing pipelines :pr:`870`
        * Added SelectColumns transformer :pr:`873`
        * Added ability to evaluate additional pipelines for automl search :pr:`874`
        * Added ``default_parameters`` class property to components and pipelines :pr:`879`
        * Added better support for disabling data checks in automl search :pr:`892`
        * Added ability to save and load AutoML objects to file :pr:`888`
        * Updated ``AutoSearchBase.get_pipelines`` to return an untrained pipeline instance :pr:`876`
        * Saved learned binary classification thresholds in automl results cv data dict :pr:`876`
    * Fixes
        * Fixed bug where SimpleImputer cannot handle dropped columns :pr:`846`
        * Fixed bug where PerColumnImputer cannot handle dropped columns :pr:`855`
        * Enforce requirement that builtin components save all inputted values in their parameters dict :pr:`847`
        * Don't list base classes in ``all_components`` output :pr:`847`
        * Standardize all components to output pandas data structures, and accept either pandas or numpy :pr:`853`
        * Fixed rankings and full_rankings error when search has not been run :pr:`894`
    * Changes
        * Update ``all_pipelines`` and ``all_components`` to try initializing pipelines/components, and on failure exclude them :pr:`849`
        * Refactor ``handle_components`` to ``handle_components_class``, standardize to ``ComponentBase`` subclass instead of instance :pr:`850`
        * Refactor "blacklist"/"whitelist" to "allow"/"exclude" lists :pr:`854`
        * Replaced ``AutoClassificationSearch`` and ``AutoRegressionSearch`` with ``AutoMLSearch`` :pr:`871`
        * Renamed feature_importances and permutation_importances methods to use singular names (feature_importance and permutation_importance) :pr:`883`
        * Updated ``automl`` default data splitter to train/validation split for large datasets :pr:`877`
        * Added open source license, update some repo metadata :pr:`887`
        * Removed dead code in ``_get_preprocessing_components`` :pr:`896`
    * Documentation Changes
        * Fix some typos and update the EvalML logo :pr:`872`
    * Testing Changes
        * Update the changelog check job to expect the new branching pattern for the deps update bot :pr:`836`
        * Check that all components output pandas datastructures, and can accept either pandas or numpy :pr:`853`
        * Replaced ``AutoClassificationSearch`` and ``AutoRegressionSearch`` with ``AutoMLSearch`` :pr:`871`


.. warning::

    **Breaking Changes**
        * Pipelines' static ``component_graph`` field must contain either ``ComponentBase`` subclasses or ``str``, instead of ``ComponentBase`` subclass instances :pr:`850`
        * Rename ``handle_component`` to ``handle_component_class``. Now standardizes to ``ComponentBase`` subclasses instead of ``ComponentBase`` subclass instances :pr:`850`
        * Renamed automl's ``cv`` argument to ``data_split`` :pr:`877`
        * Pipelines' and classifiers' ``feature_importances`` is renamed ``feature_importance``, ``graph_feature_importances`` is renamed ``graph_feature_importance`` :pr:`883`
        * Passing ``data_checks=None`` to automl search will not perform any data checks as opposed to default checks. :pr:`892`
        * Pipelines to search for in AutoML are now determined automatically, rather than using the statically-defined pipeline classes. :pr:`870`
        * Updated ``AutoSearchBase.get_pipelines`` to return an untrained pipeline instance, instead of one which happened to be trained on the final cross-validation fold :pr:`876`


**v0.10.0 May 29, 2020**
    * Enhancements
        * Added baseline models for classification and regression, add functionality to calculate baseline models before searching in AutoML :pr:`746`
        * Port over highly-null guardrail as a data check and define ``DefaultDataChecks`` and ``DisableDataChecks`` classes :pr:`745`
        * Update ``Tuner`` classes to work directly with pipeline parameters dicts instead of flat parameter lists :pr:`779`
        * Add Elastic Net as a pipeline option :pr:`812`
        * Added new Pipeline option ``ExtraTrees`` :pr:`790`
        * Added precicion-recall curve metrics and plot for binary classification problems in ``evalml.pipeline.graph_utils`` :pr:`794`
        * Update the default automl algorithm to search in batches, starting with default parameters for each pipeline and iterating from there :pr:`793`
        * Added ``AutoMLAlgorithm`` class and ``IterativeAlgorithm`` impl, separated from ``AutoSearchBase`` :pr:`793`
    * Fixes
        * Update pipeline ``score`` to return ``nan`` score for any objective which throws an exception during scoring :pr:`787`
        * Fixed bug introduced in :pr:`787` where binary classification metrics requiring predicted probabilities error in scoring :pr:`798`
        * CatBoost and XGBoost classifiers and regressors can no longer have a learning rate of 0 :pr:`795`
    * Changes
        * Cleanup pipeline ``score`` code, and cleanup codecov :pr:`711`
        * Remove ``pass`` for abstract methods for codecov :pr:`730`
        * Added __str__ for AutoSearch object :pr:`675`
        * Add util methods to graph ROC and confusion matrix :pr:`720`
        * Refactor ``AutoBase`` to ``AutoSearchBase`` :pr:`758`
        * Updated AutoBase with ``data_checks`` parameter, removed previous ``detect_label_leakage`` parameter, and added functionality to run data checks before search in AutoML :pr:`765`
        * Updated our logger to use Python's logging utils :pr:`763`
        * Refactor most of ``AutoSearchBase._do_iteration`` impl into ``AutoSearchBase._evaluate`` :pr:`762`
        * Port over all guardrails to use the new DataCheck API :pr:`789`
        * Expanded ``import_or_raise`` to catch all exceptions :pr:`759`
        * Adds RMSE, MSLE, RMSLE as standard metrics :pr:`788`
        * Don't allow ``Recall`` to be used as an objective for AutoML :pr:`784`
        * Removed feature selection from pipelines :pr:`819`
        * Update default estimator parameters to make automl search faster and more accurate :pr:`793`
    * Documentation Changes
        * Add instructions to freeze ``master`` on ``release.md`` :pr:`726`
        * Update release instructions with more details :pr:`727` :pr:`733`
        * Add objective base classes to API reference :pr:`736`
        * Fix components API to match other modules :pr:`747`
    * Testing Changes
        * Delete codecov yml, use codecov.io's default :pr:`732`
        * Added unit tests for fraud cost, lead scoring, and standard metric objectives :pr:`741`
        * Update codecov client :pr:`782`
        * Updated AutoBase __str__ test to include no parameters case :pr:`783`
        * Added unit tests for ``ExtraTrees`` pipeline :pr:`790`
        * If codecov fails to upload, fail build :pr:`810`
        * Updated Python version of dependency action :pr:`816`
        * Update the dependency update bot to use a suffix when creating branches :pr:`817`

.. warning::

    **Breaking Changes**
        * The ``detect_label_leakage`` parameter for AutoML classes has been removed and replaced by a ``data_checks`` parameter :pr:`765`
        * Moved ROC and confusion matrix methods from ``evalml.pipeline.plot_utils`` to ``evalml.pipeline.graph_utils`` :pr:`720`
        * ``Tuner`` classes require a pipeline hyperparameter range dict as an init arg instead of a space definition :pr:`779`
        * ``Tuner.propose`` and ``Tuner.add`` work directly with pipeline parameters dicts instead of flat parameter lists :pr:`779`
        * ``PipelineBase.hyperparameters`` and ``custom_hyperparameters`` use pipeline parameters dict format instead of being represented as a flat list :pr:`779`
        * All guardrail functions previously under ``evalml.guardrails.utils`` will be removed and replaced by data checks :pr:`789`
        * ``Recall`` disallowed as an objective for AutoML :pr:`784`
        * ``AutoSearchBase`` parameter ``tuner`` has been renamed to ``tuner_class`` :pr:`793`
        * ``AutoSearchBase`` parameter ``possible_pipelines`` and ``possible_model_families`` have been renamed to ``allowed_pipelines`` and ``allowed_model_families`` :pr:`793`


**v0.9.0 Apr. 27, 2020**
    * Enhancements
        * Added ``Accuracy`` as an standard objective :pr:`624`
        * Added verbose parameter to load_fraud :pr:`560`
        * Added Balanced Accuracy metric for binary, multiclass :pr:`612` :pr:`661`
        * Added XGBoost regressor and XGBoost regression pipeline :pr:`666`
        * Added ``Accuracy`` metric for multiclass :pr:`672`
        * Added objective name in ``AutoBase.describe_pipeline`` :pr:`686`
        * Added ``DataCheck`` and ``DataChecks``, ``Message`` classes and relevant subclasses :pr:`739`
    * Fixes
        * Removed direct access to ``cls.component_graph`` :pr:`595`
        * Add testing files to .gitignore :pr:`625`
        * Remove circular dependencies from ``Makefile`` :pr:`637`
        * Add error case for ``normalize_confusion_matrix()`` :pr:`640`
        * Fixed ``XGBoostClassifier`` and ``XGBoostRegressor`` bug with feature names that contain [, ], or < :pr:`659`
        * Update ``make_pipeline_graph`` to not accidentally create empty file when testing if path is valid :pr:`649`
        * Fix pip installation warning about docsutils version, from boto dependency :pr:`664`
        * Removed zero division warning for F1/precision/recall metrics :pr:`671`
        * Fixed ``summary`` for pipelines without estimators :pr:`707`
    * Changes
        * Updated default objective for binary/multiclass classification to log loss :pr:`613`
        * Created classification and regression pipeline subclasses and removed objective as an attribute of pipeline classes :pr:`405`
        * Changed the output of ``score`` to return one dictionary :pr:`429`
        * Created binary and multiclass objective subclasses :pr:`504`
        * Updated objectives API :pr:`445`
        * Removed call to ``get_plot_data`` from AutoML :pr:`615`
        * Set ``raise_error`` to default to True for AutoML classes :pr:`638`
        * Remove unnecessary "u" prefixes on some unicode strings :pr:`641`
        * Changed one-hot encoder to return uint8 dtypes instead of ints :pr:`653`
        * Pipeline ``_name`` field changed to ``custom_name`` :pr:`650`
        * Removed ``graphs.py`` and moved methods into ``PipelineBase`` :pr:`657`, :pr:`665`
        * Remove s3fs as a dev dependency :pr:`664`
        * Changed requirements-parser to be a core dependency :pr:`673`
        * Replace ``supported_problem_types`` field on pipelines with ``problem_type`` attribute on base classes :pr:`678`
        * Changed AutoML to only show best results for a given pipeline template in ``rankings``, added ``full_rankings`` property to show all :pr:`682`
        * Update ``ModelFamily`` values: don't list xgboost/catboost as classifiers now that we have regression pipelines for them :pr:`677`
        * Changed AutoML's ``describe_pipeline`` to get problem type from pipeline instead :pr:`685`
        * Standardize ``import_or_raise`` error messages :pr:`683`
        * Updated argument order of objectives to align with sklearn's :pr:`698`
        * Renamed ``pipeline.feature_importance_graph`` to ``pipeline.graph_feature_importances`` :pr:`700`
        * Moved ROC and confusion matrix methods to ``evalml.pipelines.plot_utils`` :pr:`704`
        * Renamed ``MultiClassificationObjective`` to ``MulticlassClassificationObjective``, to align with pipeline naming scheme :pr:`715`
    * Documentation Changes
        * Fixed some sphinx warnings :pr:`593`
        * Fixed docstring for ``AutoClassificationSearch`` with correct command :pr:`599`
        * Limit readthedocs formats to pdf, not htmlzip and epub :pr:`594` :pr:`600`
        * Clean up objectives API documentation :pr:`605`
        * Fixed function on Exploring search results page :pr:`604`
        * Update release process doc :pr:`567`
        * ``AutoClassificationSearch`` and ``AutoRegressionSearch`` show inherited methods in API reference :pr:`651`
        * Fixed improperly formatted code in breaking changes for changelog :pr:`655`
        * Added configuration to treat Sphinx warnings as errors :pr:`660`
        * Removed separate plotting section for pipelines in API reference :pr:`657`, :pr:`665`
        * Have leads example notebook load S3 files using https, so we can delete s3fs dev dependency :pr:`664`
        * Categorized components in API reference and added descriptions for each category :pr:`663`
        * Fixed Sphinx warnings about ``BalancedAccuracy`` objective :pr:`669`
        * Updated API reference to include missing components and clean up pipeline docstrings :pr:`689`
        * Reorganize API ref, and clarify pipeline sub-titles :pr:`688`
        * Add and update preprocessing utils in API reference :pr:`687`
        * Added inheritance diagrams to API reference :pr:`695`
        * Documented which default objective AutoML optimizes for :pr:`699`
        * Create seperate install page :pr:`701`
        * Include more utils in API ref, like ``import_or_raise`` :pr:`704`
        * Add more color to pipeline documentation :pr:`705`
    * Testing Changes
        * Matched install commands of ``check_latest_dependencies`` test and it's GitHub action :pr:`578`
        * Added Github app to auto assign PR author as assignee :pr:`477`
        * Removed unneeded conda installation of xgboost in windows checkin tests :pr:`618`
        * Update graph tests to always use tmpfile dir :pr:`649`
        * Changelog checkin test workaround for release PRs: If 'future release' section is empty of PR refs, pass check :pr:`658`
        * Add changelog checkin test exception for ``dep-update`` branch :pr:`723`

.. warning::

    **Breaking Changes**

    * Pipelines will now no longer take an objective parameter during instantiation, and will no longer have an objective attribute.
    * ``fit()`` and ``predict()`` now use an optional ``objective`` parameter, which is only used in binary classification pipelines to fit for a specific objective.
    * ``score()`` will now use a required ``objectives`` parameter that is used to determine all the objectives to score on. This differs from the previous behavior, where the pipeline's objective was scored on regardless.
    * ``score()`` will now return one dictionary of all objective scores.
    * ``ROC`` and ``ConfusionMatrix`` plot methods via ``Auto(*).plot`` have been removed by :pr:`615` and are replaced by ``roc_curve`` and ``confusion_matrix`` in ``evamlm.pipelines.plot_utils`` in :pr:`704`
    * ``normalize_confusion_matrix`` has been moved to ``evalml.pipelines.plot_utils`` :pr:`704`
    * Pipelines ``_name`` field changed to ``custom_name``
    * Pipelines ``supported_problem_types`` field is removed because it is no longer necessary :pr:`678`
    * Updated argument order of objectives' ``objective_function`` to align with sklearn :pr:`698`
    * ``pipeline.feature_importance_graph`` has been renamed to ``pipeline.graph_feature_importances`` in :pr:`700`
    * Removed unsupported ``MSLE`` objective :pr:`704`


**v0.8.0 Apr. 1, 2020**
    * Enhancements
        * Add normalization option and information to confusion matrix :pr:`484`
        * Add util function to drop rows with NaN values :pr:`487`
        * Renamed ``PipelineBase.name`` as ``PipelineBase.summary`` and redefined ``PipelineBase.name`` as class property :pr:`491`
        * Added access to parameters in Pipelines with ``PipelineBase.parameters`` (used to be return of ``PipelineBase.describe``) :pr:`501`
        * Added ``fill_value`` parameter for ``SimpleImputer`` :pr:`509`
        * Added functionality to override component hyperparameters and made pipelines take hyperparemeters from components :pr:`516`
        * Allow ``numpy.random.RandomState`` for random_state parameters :pr:`556`
    * Fixes
        * Removed unused dependency ``matplotlib``, and move ``category_encoders`` to test reqs :pr:`572`
    * Changes
        * Undo version cap in XGBoost placed in :pr:`402` and allowed all released of XGBoost :pr:`407`
        * Support pandas 1.0.0 :pr:`486`
        * Made all references to the logger static :pr:`503`
        * Refactored ``model_type`` parameter for components and pipelines to ``model_family`` :pr:`507`
        * Refactored ``problem_types`` for pipelines and components into ``supported_problem_types`` :pr:`515`
        * Moved ``pipelines/utils.save_pipeline`` and ``pipelines/utils.load_pipeline`` to ``PipelineBase.save`` and ``PipelineBase.load`` :pr:`526`
        * Limit number of categories encoded by ``OneHotEncoder`` :pr:`517`
    * Documentation Changes
        * Updated API reference to remove ``PipelinePlot`` and added moved ``PipelineBase`` plotting methods :pr:`483`
        * Add code style and github issue guides :pr:`463` :pr:`512`
        * Updated API reference for to surface class variables for pipelines and components :pr:`537`
        * Fixed README documentation link :pr:`535`
        * Unhid PR references in changelog :pr:`656`
    * Testing Changes
        * Added automated dependency check PR :pr:`482`, :pr:`505`
        * Updated automated dependency check comment :pr:`497`
        * Have build_docs job use python executor, so that env vars are set properly :pr:`547`
        * Added simple test to make sure ``OneHotEncoder``'s top_n works with large number of categories :pr:`552`
        * Run windows unit tests on PRs :pr:`557`


.. warning::

    **Breaking Changes**

    * ``AutoClassificationSearch`` and ``AutoRegressionSearch``'s ``model_types`` parameter has been refactored into ``allowed_model_families``
    * ``ModelTypes`` enum has been changed to ``ModelFamily``
    * Components and Pipelines now have a ``model_family`` field instead of ``model_type``
    * ``get_pipelines`` utility function now accepts ``model_families`` as an argument instead of ``model_types``
    * ``PipelineBase.name`` no longer returns structure of pipeline and has been replaced by ``PipelineBase.summary``
    * ``PipelineBase.problem_types`` and ``Estimator.problem_types`` has been renamed to ``supported_problem_types``
    * ``pipelines/utils.save_pipeline`` and ``pipelines/utils.load_pipeline`` moved to ``PipelineBase.save`` and ``PipelineBase.load``


**v0.7.0 Mar. 9, 2020**
    * Enhancements
        * Added emacs buffers to .gitignore :pr:`350`
        * Add CatBoost (gradient-boosted trees) classification and regression components and pipelines :pr:`247`
        * Added Tuner abstract base class :pr:`351`
        * Added ``n_jobs`` as parameter for ``AutoClassificationSearch`` and ``AutoRegressionSearch`` :pr:`403`
        * Changed colors of confusion matrix to shades of blue and updated axis order to match scikit-learn's :pr:`426`
        * Added ``PipelineBase`` ``.graph`` and ``.feature_importance_graph`` methods, moved from previous location :pr:`423`
        * Added support for python 3.8 :pr:`462`
    * Fixes
        * Fixed ROC and confusion matrix plots not being calculated if user passed own additional_objectives :pr:`276`
        * Fixed ReadtheDocs ``FileNotFoundError`` exception for fraud dataset :pr:`439`
    * Changes
        * Added ``n_estimators`` as a tunable parameter for XGBoost :pr:`307`
        * Remove unused parameter ``ObjectiveBase.fit_needs_proba`` :pr:`320`
        * Remove extraneous parameter ``component_type`` from all components :pr:`361`
        * Remove unused ``rankings.csv`` file :pr:`397`
        * Downloaded demo and test datasets so unit tests can run offline :pr:`408`
        * Remove ``_needs_fitting`` attribute from Components :pr:`398`
        * Changed plot.feature_importance to show only non-zero feature importances by default, added optional parameter to show all :pr:`413`
        * Refactored ``PipelineBase`` to take in parameter dictionary and moved pipeline metadata to class attribute :pr:`421`
        * Dropped support for Python 3.5 :pr:`438`
        * Removed unused ``apply.py`` file :pr:`449`
        * Clean up ``requirements.txt`` to remove unused deps :pr:`451`
        * Support installation without all required dependencies :pr:`459`
    * Documentation Changes
        * Update release.md with instructions to release to internal license key :pr:`354`
    * Testing Changes
        * Added tests for utils (and moved current utils to gen_utils) :pr:`297`
        * Moved XGBoost install into it's own separate step on Windows using Conda :pr:`313`
        * Rewind pandas version to before 1.0.0, to diagnose test failures for that version :pr:`325`
        * Added dependency update checkin test :pr:`324`
        * Rewind XGBoost version to before 1.0.0 to diagnose test failures for that version :pr:`402`
        * Update dependency check to use a whitelist :pr:`417`
        * Update unit test jobs to not install dev deps :pr:`455`

.. warning::

    **Breaking Changes**

    * Python 3.5 will not be actively supported.

**v0.6.0 Dec. 16, 2019**
    * Enhancements
        * Added ability to create a plot of feature importances :pr:`133`
        * Add early stopping to AutoML using patience and tolerance parameters :pr:`241`
        * Added ROC and confusion matrix metrics and plot for classification problems and introduce PipelineSearchPlots class :pr:`242`
        * Enhanced AutoML results with search order :pr:`260`
        * Added utility function to show system and environment information :pr:`300`
    * Fixes
        * Lower botocore requirement :pr:`235`
        * Fixed decision_function calculation for ``FraudCost`` objective :pr:`254`
        * Fixed return value of ``Recall`` metrics :pr:`264`
        * Components return ``self`` on fit :pr:`289`
    * Changes
        * Renamed automl classes to ``AutoRegressionSearch`` and ``AutoClassificationSearch`` :pr:`287`
        * Updating demo datasets to retain column names :pr:`223`
        * Moving pipeline visualization to ``PipelinePlot`` class :pr:`228`
        * Standarizing inputs as ``pd.Dataframe`` / ``pd.Series`` :pr:`130`
        * Enforcing that pipelines must have an estimator as last component :pr:`277`
        * Added ``ipywidgets`` as a dependency in ``requirements.txt`` :pr:`278`
        * Added Random and Grid Search Tuners :pr:`240`
    * Documentation Changes
        * Adding class properties to API reference :pr:`244`
        * Fix and filter FutureWarnings from scikit-learn :pr:`249`, :pr:`257`
        * Adding Linear Regression to API reference and cleaning up some Sphinx warnings :pr:`227`
    * Testing Changes
        * Added support for testing on Windows with CircleCI :pr:`226`
        * Added support for doctests :pr:`233`

.. warning::

    **Breaking Changes**

    * The ``fit()`` method for ``AutoClassifier`` and ``AutoRegressor`` has been renamed to ``search()``.
    * ``AutoClassifier`` has been renamed to ``AutoClassificationSearch``
    * ``AutoRegressor`` has been renamed to ``AutoRegressionSearch``
    * ``AutoClassificationSearch.results`` and ``AutoRegressionSearch.results`` now is a dictionary with ``pipeline_results`` and ``search_order`` keys. ``pipeline_results`` can be used to access a dictionary that is identical to the old ``.results`` dictionary. Whereas, ``search_order`` returns a list of the search order in terms of ``pipeline_id``.
    * Pipelines now require an estimator as the last component in ``component_list``. Slicing pipelines now throws an ``NotImplementedError`` to avoid returning pipelines without an estimator.

**v0.5.2 Nov. 18, 2019**
    * Enhancements
        * Adding basic pipeline structure visualization :pr:`211`
    * Documentation Changes
        * Added notebooks to build process :pr:`212`

**v0.5.1 Nov. 15, 2019**
    * Enhancements
        * Added basic outlier detection guardrail :pr:`151`
        * Added basic ID column guardrail :pr:`135`
        * Added support for unlimited pipelines with a ``max_time`` limit :pr:`70`
        * Updated .readthedocs.yaml to successfully build :pr:`188`
    * Fixes
        * Removed MSLE from default additional objectives :pr:`203`
        * Fixed ``random_state`` passed in pipelines :pr:`204`
        * Fixed slow down in RFRegressor :pr:`206`
    * Changes
        * Pulled information for describe_pipeline from pipeline's new describe method :pr:`190`
        * Refactored pipelines :pr:`108`
        * Removed guardrails from Auto(*) :pr:`202`, :pr:`208`
    * Documentation Changes
        * Updated documentation to show ``max_time`` enhancements :pr:`189`
        * Updated release instructions for RTD :pr:`193`
        * Added notebooks to build process :pr:`212`
        * Added contributing instructions :pr:`213`
        * Added new content :pr:`222`

**v0.5.0 Oct. 29, 2019**
    * Enhancements
        * Added basic one hot encoding :pr:`73`
        * Use enums for model_type :pr:`110`
        * Support for splitting regression datasets :pr:`112`
        * Auto-infer multiclass classification :pr:`99`
        * Added support for other units in ``max_time`` :pr:`125`
        * Detect highly null columns :pr:`121`
        * Added additional regression objectives :pr:`100`
        * Show an interactive iteration vs. score plot when using fit() :pr:`134`
    * Fixes
        * Reordered ``describe_pipeline`` :pr:`94`
        * Added type check for ``model_type`` :pr:`109`
        * Fixed ``s`` units when setting string ``max_time`` :pr:`132`
        * Fix objectives not appearing in API documentation :pr:`150`
    * Changes
        * Reorganized tests :pr:`93`
        * Moved logging to its own module :pr:`119`
        * Show progress bar history :pr:`111`
        * Using ``cloudpickle`` instead of pickle to allow unloading of custom objectives :pr:`113`
        * Removed render.py :pr:`154`
    * Documentation Changes
        * Update release instructions :pr:`140`
        * Include additional_objectives parameter :pr:`124`
        * Added Changelog :pr:`136`
    * Testing Changes
        * Code coverage :pr:`90`
        * Added CircleCI tests for other Python versions :pr:`104`
        * Added doc notebooks as tests :pr:`139`
        * Test metadata for CircleCI and 2 core parallelism :pr:`137`

**v0.4.1 Sep. 16, 2019**
    * Enhancements
        * Added AutoML for classification and regressor using Autobase and Skopt :pr:`7` :pr:`9`
        * Implemented standard classification and regression metrics :pr:`7`
        * Added logistic regression, random forest, and XGBoost pipelines :pr:`7`
        * Implemented support for custom objectives :pr:`15`
        * Feature importance for pipelines :pr:`18`
        * Serialization for pipelines :pr:`19`
        * Allow fitting on objectives for optimal threshold :pr:`27`
        * Added detect label leakage :pr:`31`
        * Implemented callbacks :pr:`42`
        * Allow for multiclass classification :pr:`21`
        * Added support for additional objectives :pr:`79`
    * Fixes
        * Fixed feature selection in pipelines :pr:`13`
        * Made ``random_seed`` usage consistent :pr:`45`
    * Documentation Changes
        * Documentation Changes
        * Added docstrings :pr:`6`
        * Created notebooks for docs :pr:`6`
        * Initialized readthedocs EvalML :pr:`6`
        * Added favicon :pr:`38`
    * Testing Changes
        * Added testing for loading data :pr:`39`

**v0.2.0 Aug. 13, 2019**
    * Enhancements
        * Created fraud detection objective :pr:`4`

**v0.1.0 July. 31, 2019**
    * *First Release*
    * Enhancements
        * Added lead scoring objecitve :pr:`1`
        * Added basic classifier :pr:`1`
    * Documentation Changes
        * Initialized Sphinx for docs :pr:`1`<|MERGE_RESOLUTION|>--- conflicted
+++ resolved
@@ -3,13 +3,10 @@
 
 **Future Releases**
     * Enhancements
-<<<<<<< HEAD
         * Added `TimeSeriesFeaturizer` into ARIMA-based pipelines :pr:`3313`
         * Added ``test_size`` parameter to ``ClassImbalanceDataCheck`` :pr:`3341`
         * Make target optional for ``NoVarianceDataCheck`` :pr:`3339`
-=======
         * Added caching capability for ensemble training during ``AutoMLSearch`` :pr:`3257`
->>>>>>> e45dc077
     * Fixes
         * Fixed ``get_pipelines`` to reset pipeline threshold for binary cases :pr:`3360`
     * Changes
