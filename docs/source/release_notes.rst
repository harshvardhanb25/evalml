﻿Release Notes
-------------
**Future Releases**
    * Enhancements
<<<<<<< HEAD
        * Updated ``make_pipeline_from_data_check_output`` to work with time series problems. :pr:`3454`
=======
    * Fixes
    * Changes
    * Documentation Changes
    * Testing Changes

.. warning::

    **Breaking Changes**

**v0.50.0 Apr. 12, 2022**
    * Enhancements
>>>>>>> fa81afb6
        * Added ``TimeSeriesImputer`` component :pr:`3374`
        * Replaced ``pipeline_parameters`` and ``custom_hyperparameters`` with ``search_parameters`` in ``AutoMLSearch`` :pr:`3373`, :pr:`3427`
        * Added ``TimeSeriesRegularizer`` to smooth uninferrable date ranges for time series problems :pr:`3376`
        * Enabled ensembling as a parameter for ``DefaultAlgorithm`` :pr:`3435`, :pr:`3444`
    * Fixes
        * Fix ``DefaultAlgorithm`` not handling Email and URL features :pr:`3419`
        * Added test to ensure ``LabelEncoder`` parameters preserved during ``AutoMLSearch`` :pr:`3326`
    * Changes
        * Updated ``DateTimeFormatDataCheck`` to use woodwork's ``infer_frequency`` function :pr:`3425`
        * Renamed ``graphs.py`` to ``visualizations.py`` :pr:`3439`
    * Documentation Changes
        * Updated the model understanding section of the user guide to include missing functions :pr:`3446`
        * Rearranged the user guide model understanding page for easier navigation :pr:`3457`
        * Update README text to Alteryx :pr:`3462`
    * Testing Changes

.. warning::

    **Breaking Changes**
        * Renamed ``graphs.py`` to ``visualizations.py`` :pr:`3439`
        * Replaced ``pipeline_parameters`` and ``custom_hyperparameters`` with ``search_parameters`` in ``AutoMLSearch`` :pr:`3373`

**v0.49.0 Mar. 31, 2022**
    * Enhancements
        * Added ``use_covariates`` parameter to ``ARIMARegressor`` :pr:`3407`
        * ``AutoMLSearch`` will set ``use_covariates`` to ``False`` for ARIMA when dataset is large :pr:`3407`
        * Add ability to retrieve logical types to a component in the graph via ``get_component_input_logical_types`` :pr:`3428`
        * Add ability to get logical types passed to the last component via ``last_component_input_logical_types`` :pr:`3428`
    * Fixes
        * Fix conda build after PR `3407` :pr:`3429`
    * Changes
        * Moved model understanding metrics from ``graph.py`` into a separate file :pr:`3417`
        * Unpin ``click`` dependency :pr:`3420`
        * For ``IterativeAlgorithm``, put time series algorithms first :pr:`3407`
        * Use ``prophet-prebuilt`` to install prophet in extras :pr:`3407` 

.. warning::

    **Breaking Changes**
        * Moved model understanding metrics from ``graph.py`` to ``metrics.py`` :pr:`3417`


**v0.48.0 Mar. 25, 2022**
    * Enhancements
        * Add support for oversampling in time series classification problems :pr:`3387`
    * Fixes
        * Fixed ``TimeSeriesFeaturizer`` to make it deterministic when creating and choosing columns :pr:`3384`
        * Fixed bug where Email/URL features with missing values would cause the imputer to error out :pr:`3388`
    * Changes
        * Update maintainers to add Frank :pr:`3382`
        * Allow woodwork version 0.14.0 to be installed :pr:`3381`
        * Moved partial dependence functions from ``graph.py`` to a separate file :pr:`3404`
        * Pin ``click`` at ``8.0.4`` due to incompatibility with ``black`` :pr:`3413`
    * Documentation Changes
        * Added automl user guide section covering search algorithms :pr:`3394`
        * Updated broken links and automated broken link detection :pr:`3398`
        * Upgraded nbconvert :pr:`3402`, :pr:`3411`
    * Testing Changes
        * Updated scheduled workflows to only run on Alteryx owned repos (:pr:`3395`)
        * Exclude documentation versions other than latest from broken link check :pr:`3401`

.. warning::

    **Breaking Changes**
        * Moved partial dependence functions from ``graph.py`` to ``partial_dependence.py`` :pr:`3404`


**v0.47.0 Mar. 16, 2022**
    * Enhancements
        * Added ``TimeSeriesFeaturizer`` into ARIMA-based pipelines :pr:`3313`
        * Added caching capability for ensemble training during ``AutoMLSearch`` :pr:`3257`
        * Added new error code for zero unique values in ``NoVarianceDataCheck`` :pr:`3372`
    * Fixes
        * Fixed ``get_pipelines`` to reset pipeline threshold for binary cases :pr:`3360`
    * Changes
        * Update maintainers :pr:`3365`
        * Revert pandas 1.3.0 compatibility patch :pr:`3378`
    * Documentation Changes
        * Fixed documentation links to point to correct pages :pr:`3358`
    * Testing Changes
        * Checkout main branch in build_conda_pkg job :pr:`3375`

**v0.46.0 Mar. 03, 2022**
    * Enhancements
        * Added ``test_size`` parameter to ``ClassImbalanceDataCheck`` :pr:`3341`
        * Make target optional for ``NoVarianceDataCheck`` :pr:`3339`
    * Changes
        * Removed ``python_version<3.9`` environment marker from sktime dependency :pr:`3332`
        * Updated ``DatetimeFormatDataCheck`` to return all messages and not return early if NaNs are detected :pr:`3354`
    * Documentation Changes
        * Added in-line tabs and copy-paste functionality to documentation, overhauled Install page :pr:`3353`

**v0.45.0 Feb. 17, 2022**
    * Enhancements
        * Added support for pandas >= 1.4.0 :pr:`3324`
        * Standardized feature importance for estimators :pr:`3305`
        * Replaced usage of private method with Woodwork's public ``get_subset_schema`` method :pr:`3325`
    * Changes
        * Added an ``is_cv`` property to the datasplitters used :pr:`3297`
        * Changed SimpleImputer to ignore Natural Language columns :pr:`3324`
        * Added drop NaN component to some time series pipelines :pr:`3310`
    * Documentation Changes
        * Update README.md with Alteryx link (:pr:`3319`)
        * Added formatting to the AutoML user guide to shorten result outputs :pr:`3328`
    * Testing Changes
        * Add auto approve dependency workflow schedule for every 30 mins :pr:`3312`

**v0.44.0 Feb. 04, 2022**
    * Enhancements
        * Updated ``DefaultAlgorithm`` to also limit estimator usage for long-running multiclass problems :pr:`3099`
        * Added ``make_pipeline_from_data_check_output()`` utility method :pr:`3277`
        * Updated ``AutoMLSearch`` to use ``DefaultAlgorithm`` as the default automl algorithm :pr:`3261`, :pr:`3304`
        * Added more specific data check errors to ``DatetimeFormatDataCheck`` :pr:`3288`
        * Added ``features`` as a parameter for ``AutoMLSearch`` and add ``DFSTransformer`` to pipelines when ``features`` are present :pr:`3309`
    * Fixes
        * Updated the binary classification pipeline's ``optimize_thresholds`` method to use Nelder-Mead :pr:`3280`
        * Fixed bug where feature importance on time series pipelines only showed 0 for time index :pr:`3285`
    * Changes
        * Removed ``DateTimeNaNDataCheck`` and ``NaturalLanguageNaNDataCheck`` in favor of ``NullDataCheck`` :pr:`3260`
        * Drop support for Python 3.7 :pr:`3291`
        * Updated minimum version of ``woodwork`` to ``v0.12.0`` :pr:`3290`
    * Documentation Changes
        * Update documentation and docstring for `validate_holdout_datasets` for time series problems :pr:`3278`
        * Fixed mistake in documentation where wrong objective was used for calculating percent-better-than-baseline :pr:`3285`


.. warning::

    **Breaking Changes**
        * Removed ``DateTimeNaNDataCheck`` and ``NaturalLanguageNaNDataCheck`` in favor of ``NullDataCheck`` :pr:`3260`
        * Dropped support for Python 3.7 :pr:`3291`


**v0.43.0 Jan. 25, 2022**
    * Enhancements
        * Updated new ``NullDataCheck`` to return a warning and suggest an action to impute columns with null values :pr:`3197`
        * Updated ``make_pipeline_from_actions`` to handle null column imputation :pr:`3237`
        * Updated data check actions API to return options instead of actions and add functionality to suggest and take action on columns with null values :pr:`3182`
    * Fixes
        * Fixed categorical data leaking into non-categorical sub-pipelines in ``DefaultAlgorithm`` :pr:`3209`
        * Fixed Python 3.9 installation for prophet by updating ``pmdarima`` version in requirements :pr:`3268`
        * Allowed DateTime columns to pass through PerColumnImputer without breaking :pr:`3267`
    * Changes
        * Updated ``DataCheck`` ``validate()`` output to return a dictionary instead of list for actions :pr:`3142`
        * Updated ``DataCheck`` ``validate()`` API to use the new ``DataCheckActionOption`` class instead of ``DataCheckAction`` :pr:`3152`
        * Uncapped numba version and removed it from requirements :pr:`3263`
        * Renamed ``HighlyNullDataCheck`` to ``NullDataCheck`` :pr:`3197`
        * Updated data check ``validate()`` output to return a list of warnings and errors instead of a dictionary :pr:`3244`
        * Capped ``pandas`` at < 1.4.0 :pr:`3274`
    * Testing Changes
        * Bumped minimum ``IPython`` version to 7.16.3 in ``test-requirements.txt`` based on dependabot feedback :pr:`3269`

.. warning::

    **Breaking Changes**
        * Renamed ``HighlyNullDataCheck`` to ``NullDataCheck`` :pr:`3197`
        * Updated data check ``validate()`` output to return a list of warnings and errors instead of a dictionary. See the Data Check or Data Check Actions pages (under User Guide) for examples. :pr:`3244`
        * Removed ``impute_all`` and ``default_impute_strategy`` parameters from the ``PerColumnImputer`` :pr:`3267`
        * Updated ``PerColumnImputer`` such that columns not specified in ``impute_strategies`` dict will not be imputed anymore :pr:`3267`


**v0.42.0 Jan. 18, 2022**
    * Enhancements
        * Required the separation of training and test data by ``gap`` + 1 units to be verified by ``time_index`` for time series problems :pr:`3208`
        * Added support for boolean features for ``ARIMARegressor`` :pr:`3187`
        * Updated dependency bot workflow to remove outdated description and add new configuration to delete branches automatically :pr:`3212`
        * Added ``n_obs`` and ``n_splits`` to ``TimeSeriesParametersDataCheck`` error details :pr:`3246`
    * Fixes
        * Fixed classification pipelines to only accept target data with the appropriate number of classes :pr:`3185`
        * Added support for time series in ``DefaultAlgorithm`` :pr:`3177`
        * Standardized names of featurization components :pr:`3192`
        * Removed empty cell in text_input.ipynb :pr:`3234`
        * Removed potential prediction explanations failure when pipelines predicted a class with probability 1 :pr:`3221`
        * Dropped NaNs before partial dependence grid generation :pr:`3235`
        * Allowed prediction explanations to be json-serializable :pr:`3262`
        * Fixed bug where ``InvalidTargetDataCheck`` would not check time series regression targets :pr:`3251`
        * Fixed bug in ``are_datasets_separated_by_gap_time_index`` :pr:`3256`
    * Changes
        * Raised lowest compatible numpy version to 1.21.0 to address security concerns :pr:`3207`
        * Changed the default objective to ``MedianAE`` from ``R2`` for time series regression :pr:`3205`
        * Removed all-nan Unknown to Double logical conversion in ``infer_feature_types`` :pr:`3196`
        * Checking the validity of holdout data for time series problems can be performed by calling ``pipelines.utils.validate_holdout_datasets`` prior to calling ``predict`` :pr:`3208`
    * Testing Changes
        * Update auto approve workflow trigger and delete branch after merge :pr:`3265`

.. warning::

    **Breaking Changes**
        * Renamed ``DateTime Featurizer Component`` to ``DateTime Featurizer`` and ``Natural Language Featurization Component`` to ``Natural Language Featurizer`` :pr:`3192`



**v0.41.0 Jan. 06, 2022**
    * Enhancements
        * Added string support for DataCheckActionCode :pr:`3167`
        * Added ``DataCheckActionOption`` class :pr:`3134`
        * Add issue templates for bugs, feature requests and documentation improvements for GitHub :pr:`3199`
    * Fixes
        * Fix bug where prediction explanations ``class_name`` was shown as float for boolean targets :pr:`3179`
        * Fixed bug in nightly linux tests :pr:`3189`
    * Changes
        * Removed usage of scikit-learn's ``LabelEncoder`` in favor of ours :pr:`3161`
        * Removed nullable types checking from ``infer_feature_types`` :pr:`3156`
        * Fixed ``mean_cv_data`` and ``validation_score`` values in AutoMLSearch.rankings to reflect cv score or ``NaN`` when appropriate :pr:`3162`
    * Documentation Changes
    * Testing Changes
        * Updated tests to use new pipeline API instead of defining custom pipeline classes :pr:`3172`
        * Add workflow to auto-merge dependency PRs if status checks pass :pr:`3184`

**v0.40.0 Dec. 22, 2021**
    * Enhancements
        * Added ``TimeSeriesSplittingDataCheck`` to ``DefaultDataChecks`` to verify adequate class representation in time series classification problems :pr:`3141`
        * Added the ability to accept serialized features and skip computation in ``DFSTransformer`` :pr:`3106`
        * Added support for known-in-advance features :pr:`3149`
        * Added Holt-Winters ``ExponentialSmoothingRegressor`` for time series regression problems :pr:`3157`
        * Required the separation of training and test data by ``gap`` + 1 units to be verified by ``time_index`` for time series problems :pr:`3160`
    * Fixes
        * Fixed error caused when tuning threshold for time series binary classification :pr:`3140`
    * Changes
        * ``TimeSeriesParametersDataCheck`` was added to ``DefaultDataChecks`` for time series problems :pr:`3139`
        * Renamed ``date_index`` to ``time_index`` in ``problem_configuration`` for time series problems :pr:`3137`
        * Updated ``nlp-primitives`` minimum version to 2.1.0 :pr:`3166`
        * Updated minimum version of ``woodwork`` to v0.11.0 :pr:`3171`
        * Revert `3160` until uninferrable frequency can be addressed earlier in the process :pr:`3198`
    * Documentation Changes
        * Added comments to provide clarity on doctests :pr:`3155`
    * Testing Changes
        * Parameterized tests in ``test_datasets.py`` :pr:`3145`

.. warning::

    **Breaking Changes**
        * Renamed ``date_index`` to ``time_index`` in ``problem_configuration`` for time series problems :pr:`3137`


**v0.39.0 Dec. 9, 2021**
    * Enhancements
        * Renamed ``DelayedFeatureTransformer`` to ``TimeSeriesFeaturizer`` and enhanced it to compute rolling features :pr:`3028`
        * Added ability to impute only specific columns in ``PerColumnImputer`` :pr:`3123`
        * Added ``TimeSeriesParametersDataCheck`` to verify the time series parameters are valid given the number of splits in cross validation :pr:`3111`
    * Fixes
        * Default parameters for ``RFRegressorSelectFromModel`` and ``RFClassifierSelectFromModel`` has been fixed to avoid selecting all features :pr:`3110`
    * Changes
        * Removed reliance on a datetime index for ``ARIMARegressor`` and ``ProphetRegressor`` :pr:`3104`
        * Included target leakage check when fitting ``ARIMARegressor`` to account for the lack of ``TimeSeriesFeaturizer`` in ``ARIMARegressor`` based pipelines :pr:`3104`
        * Cleaned up and refactored ``InvalidTargetDataCheck`` implementation and docstring :pr:`3122`
        * Removed indices information from the output of ``HighlyNullDataCheck``'s ``validate()`` method :pr:`3092`
        * Added ``ReplaceNullableTypes`` component to prepare for handling pandas nullable types. :pr:`3090`
        * Updated ``make_pipeline`` for handling pandas nullable types in preprocessing pipeline. :pr:`3129`
        * Removed unused ``EnsembleMissingPipelinesError`` exception definition :pr:`3131`
    * Documentation Changes
    * Testing Changes
        * Refactored tests to avoid using ``importorskip`` :pr:`3126`
        * Added ``skip_during_conda`` test marker to skip tests that are not supposed to run during conda build :pr:`3127`
        * Added ``skip_if_39`` test marker to skip tests that are not supposed to run during python 3.9 :pr:`3133`

.. warning::

    **Breaking Changes**
        * Renamed ``DelayedFeatureTransformer`` to ``TimeSeriesFeaturizer`` :pr:`3028`
        * ``ProphetRegressor`` now requires a datetime column in ``X`` represented by the ``date_index`` parameter :pr:`3104`
        * Renamed module ``evalml.data_checks.invalid_target_data_check`` to ``evalml.data_checks.invalid_targets_data_check`` :pr:`3122`
        * Removed unused ``EnsembleMissingPipelinesError`` exception definition :pr:`3131`


**v0.38.0 Nov. 27, 2021**
    * Enhancements
        * Added ``data_check_name`` attribute to the data check action class :pr:`3034`
        * Added ``NumWords`` and ``NumCharacters`` primitives to ``TextFeaturizer`` and renamed ``TextFeaturizer` to ``NaturalLanguageFeaturizer`` :pr:`3030`
        * Added support for ``scikit-learn > 1.0.0`` :pr:`3051`
        * Required the ``date_index`` parameter to be specified for time series problems  in ``AutoMLSearch`` :pr:`3041`
        * Allowed time series pipelines to predict on test datasets whose length is less than or equal to the ``forecast_horizon``. Also allowed the test set index to start at 0. :pr:`3071`
        * Enabled time series pipeline to predict on data with features that are not known-in-advanced :pr:`3094`
    * Fixes
        * Added in error message when fit and predict/predict_proba data types are different :pr:`3036`
        * Fixed bug where ensembling components could not get converted to JSON format :pr:`3049`
        * Fixed bug where components with tuned integer hyperparameters could not get converted to JSON format :pr:`3049`
        * Fixed bug where force plots were not displaying correct feature values :pr:`3044`
        * Included confusion matrix at the pipeline threshold for ``find_confusion_matrix_per_threshold`` :pr:`3080`
        * Fixed bug where One Hot Encoder would error out if a non-categorical feature had a missing value :pr:`3083`
        * Fixed bug where features created from categorical columns by ``Delayed Feature Transformer`` would be inferred as categorical :pr:`3083`
    * Changes
        * Delete ``predict_uses_y`` estimator attribute :pr:`3069`
        * Change ``DateTimeFeaturizer`` to use corresponding Featuretools primitives :pr:`3081`
        * Updated ``TargetDistributionDataCheck`` to return metadata details as floats rather strings :pr:`3085`
        * Removed dependency on ``psutil`` package :pr:`3093`
    * Documentation Changes
        * Updated docs to use data check action methods rather than manually cleaning data :pr:`3050`
    * Testing Changes
        * Updated integration tests to use ``make_pipeline_from_actions`` instead of private method :pr:`3047`


.. warning::

    **Breaking Changes**
        * Added ``data_check_name`` attribute to the data check action class :pr:`3034`
        * Renamed ``TextFeaturizer` to ``NaturalLanguageFeaturizer`` :pr:`3030`
        * Updated the ``Pipeline.graph_json`` function to return a dictionary of "from" and "to" edges instead of tuples :pr:`3049`
        * Delete ``predict_uses_y`` estimator attribute :pr:`3069`
        * Changed time series problems in ``AutoMLSearch`` to need a not-``None`` ``date_index`` :pr:`3041`
        * Changed the ``DelayedFeatureTransformer`` to throw a ``ValueError`` during fit if the ``date_index`` is ``None`` :pr:`3041`
        * Passing ``X=None`` to ``DelayedFeatureTransformer`` is deprecated :pr:`3041`


**v0.37.0 Nov. 9, 2021**
    * Enhancements
        * Added ``find_confusion_matrix_per_threshold`` to Model Understanding :pr:`2972`
        * Limit computationally-intensive models during ``AutoMLSearch`` for certain multiclass problems, allow for opt-in with parameter ``allow_long_running_models`` :pr:`2982`
        * Added support for stacked ensemble pipelines to prediction explanations module :pr:`2971`
        * Added integration tests for data checks and data checks actions workflow :pr:`2883`
        * Added a change in pipeline structure to handle categorical columns separately for pipelines in ``DefaultAlgorithm`` :pr:`2986`
        * Added an algorithm to ``DelayedFeatureTransformer`` to select better lags :pr:`3005`
        * Added test to ensure pickling pipelines preserves thresholds :pr:`3027`
        * Added AutoML function to access ensemble pipeline's input pipelines IDs :pr:`3011`
        * Added ability to define which class is "positive" for label encoder in binary classification case :pr:`3033`
    * Fixes
        * Fixed bug where ``Oversampler`` didn't consider boolean columns to be categorical :pr:`2980`
        * Fixed permutation importance failing when target is categorical :pr:`3017`
        * Updated estimator and pipelines' ``predict``, ``predict_proba``, ``transform``, ``inverse_transform`` methods to preserve input indices :pr:`2979`
        * Updated demo dataset link for daily min temperatures :pr:`3023`
    * Changes
        * Updated ``OutliersDataCheck`` and ``UniquenessDataCheck`` and allow for the suspension of the Nullable types error :pr:`3018`
    * Documentation Changes
        * Fixed cost benefit matrix demo formatting :pr:`2990`
        * Update ReadMe.md with new badge links and updated installation instructions for conda :pr:`2998`
        * Added more comprehensive doctests :pr:`3002`


**v0.36.0 Oct. 27, 2021**
    * Enhancements
        * Added LIME as an algorithm option for ``explain_predictions`` and ``explain_predictions_best_worst`` :pr:`2905`
        * Standardized data check messages and added default "rows" and "columns" to data check message details dictionary :pr:`2869`
        * Added ``rows_of_interest`` to pipeline utils :pr:`2908`
        * Added support for woodwork version ``0.8.2`` :pr:`2909`
        * Enhanced the ``DateTimeFeaturizer`` to handle ``NaNs`` in date features :pr:`2909`
        * Added support for woodwork logical types ``PostalCode``, ``SubRegionCode``, and ``CountryCode`` in model understanding tools :pr:`2946`
        * Added Vowpal Wabbit regressor and classifiers :pr:`2846`
        * Added `NoSplit` data splitter for future unsupervised learning searches :pr:`2958`
        * Added method to convert actions into a preprocessing pipeline :pr:`2968`
    * Fixes
        * Fixed bug where partial dependence was not respecting the ww schema :pr:`2929`
        * Fixed ``calculate_permutation_importance`` for datetimes on ``StandardScaler`` :pr:`2938`
        * Fixed ``SelectColumns`` to only select available features for feature selection in ``DefaultAlgorithm`` :pr:`2944`
        * Fixed ``DropColumns`` component not receiving parameters in ``DefaultAlgorithm`` :pr:`2945`
        * Fixed bug where trained binary thresholds were not being returned by ``get_pipeline`` or ``clone`` :pr:`2948`
        * Fixed bug where ``Oversampler`` selected ww logical categorical instead of ww semantic category :pr:`2946`
    * Changes
        * Changed ``make_pipeline`` function to place the ``DateTimeFeaturizer`` prior to the ``Imputer`` so that ``NaN`` dates can be imputed :pr:`2909`
        * Refactored ``OutliersDataCheck`` and ``HighlyNullDataCheck`` to add more descriptive metadata :pr:`2907`
        * Bumped minimum version of ``dask`` from 2021.2.0 to 2021.10.0 :pr:`2978`
    * Documentation Changes
        * Added back Future Release section to release notes :pr:`2927`
        * Updated CI to run doctest (docstring tests) and apply necessary fixes to docstrings :pr:`2933`
        * Added documentation for ``BinaryClassificationPipeline`` thresholding :pr:`2937`
    * Testing Changes
        * Fixed dependency checker to catch full names of packages :pr:`2930`
        * Refactored ``build_conda_pkg`` to work from a local recipe :pr:`2925`
        * Refactored component test for different environments :pr:`2957`

.. warning::

    **Breaking Changes**
        * Standardized data check messages and added default "rows" and "columns" to data check message details dictionary. This may change the number of messages returned from a data check. :pr:`2869`


**v0.35.0 Oct. 14, 2021**
    * Enhancements
        * Added human-readable pipeline explanations to model understanding :pr:`2861`
        * Updated to support Featuretools 1.0.0 and nlp-primitives 2.0.0 :pr:`2848`
    * Fixes
        * Fixed bug where ``long`` mode for the top level search method was not respected :pr:`2875`
        * Pinned ``cmdstan`` to ``0.28.0`` in ``cmdstan-builder`` to prevent future breaking of support for Prophet :pr:`2880`
        * Added ``Jarque-Bera`` to the ``TargetDistributionDataCheck`` :pr:`2891`
    * Changes
        * Updated pipelines to use a label encoder component instead of doing encoding on the pipeline level :pr:`2821`
        * Deleted scikit-learn ensembler :pr:`2819`
        * Refactored pipeline building logic out of ``AutoMLSearch`` and into ``IterativeAlgorithm`` :pr:`2854`
        * Refactored names for methods in ``ComponentGraph`` and ``PipelineBase`` :pr:`2902`
    * Documentation Changes
        * Updated ``install.ipynb`` to reflect flexibility for ``cmdstan`` version installation :pr:`2880`
        * Updated the conda section of our contributing guide :pr:`2899`
    * Testing Changes
        * Updated ``test_all_estimators`` to account for Prophet being allowed for Python 3.9 :pr:`2892`
        * Updated linux tests to use ``cmdstan-builder==0.0.8`` :pr:`2880`

.. warning::

    **Breaking Changes**
        * Updated pipelines to use a label encoder component instead of doing encoding on the pipeline level. This means that pipelines will no longer automatically encode non-numerical targets. Please use a label encoder if working with classification problems and non-numeric targets. :pr:`2821`
        * Deleted scikit-learn ensembler :pr:`2819`
        * ``IterativeAlgorithm`` now requires X, y, problem_type as required arguments as well as sampler_name, allowed_model_families, allowed_component_graphs, max_batches, and verbose as optional arguments :pr:`2854`
        * Changed method names of ``fit_features`` and ``compute_final_component_features`` to ``fit_and_transform_all_but_final`` and ``transform_all_but_final`` in ``ComponentGraph``, and ``compute_estimator_features`` to ``transform_all_but_final`` in pipeline classes :pr:`2902`

**v0.34.0 Sep. 30, 2021**
    * Enhancements
        * Updated to work with Woodwork 0.8.1 :pr:`2783`
        * Added validation that ``training_data`` and ``training_target`` are not ``None`` in prediction explanations :pr:`2787`
        * Added support for training-only components in pipelines and component graphs :pr:`2776`
        * Added default argument for the parameters value for ``ComponentGraph.instantiate`` :pr:`2796`
        * Added ``TIME_SERIES_REGRESSION`` to ``LightGBMRegressor's`` supported problem types :pr:`2793`
        * Provided a JSON representation of a pipeline's DAG structure :pr:`2812`
        * Added validation to holdout data passed to ``predict`` and ``predict_proba`` for time series :pr:`2804`
        * Added information about which row indices are outliers in ``OutliersDataCheck`` :pr:`2818`
        * Added verbose flag to top level ``search()`` method :pr:`2813`
        * Added support for linting jupyter notebooks and clearing the executed cells and empty cells :pr:`2829` :pr:`2837`
        * Added "DROP_ROWS" action to output of ``OutliersDataCheck.validate()`` :pr:`2820`
        * Added the ability of ``AutoMLSearch`` to accept a ``SequentialEngine`` instance as engine input :pr:`2838`
        * Added new label encoder component to EvalML :pr:`2853`
        * Added our own partial dependence implementation :pr:`2834`
    * Fixes
        * Fixed bug where ``calculate_permutation_importance`` was not calculating the right value for pipelines with target transformers :pr:`2782`
        * Fixed bug where transformed target values were not used in ``fit`` for time series pipelines :pr:`2780`
        * Fixed bug where ``score_pipelines`` method of ``AutoMLSearch`` would not work for time series problems :pr:`2786`
        * Removed ``TargetTransformer`` class :pr:`2833`
        * Added tests to verify ``ComponentGraph`` support by pipelines :pr:`2830`
        * Fixed incorrect parameter for baseline regression pipeline in ``AutoMLSearch`` :pr:`2847`
        * Fixed bug where the desired estimator family order was not respected in ``IterativeAlgorithm`` :pr:`2850`
    * Changes
        * Changed woodwork initialization to use partial schemas :pr:`2774`
        * Made ``Transformer.transform()`` an abstract method :pr:`2744`
        * Deleted ``EmptyDataChecks`` class :pr:`2794`
        * Removed data check for checking log distributions in ``make_pipeline`` :pr:`2806`
        * Changed the minimum ``woodwork`` version to 0.8.0 :pr:`2783`
        * Pinned ``woodwork`` version to 0.8.0 :pr:`2832`
        * Removed ``model_family`` attribute from ``ComponentBase`` and transformers :pr:`2828`
        * Limited ``scikit-learn`` until new features and errors can be addressed :pr:`2842`
        * Show DeprecationWarning when Sklearn Ensemblers are called :pr:`2859`
    * Testing Changes
        * Updated matched assertion message regarding monotonic indices in polynomial detrender tests :pr:`2811`
        * Added a test to make sure pip versions match conda versions :pr:`2851`

.. warning::

    **Breaking Changes**
        * Made ``Transformer.transform()`` an abstract method :pr:`2744`
        * Deleted ``EmptyDataChecks`` class :pr:`2794`
        * Removed data check for checking log distributions in ``make_pipeline`` :pr:`2806`


**v0.33.0 Sep. 15, 2021**
    * Enhancements
    * Fixes
        * Fixed bug where warnings during ``make_pipeline`` were not being raised to the user :pr:`2765`
    * Changes
        * Refactored and removed ``SamplerBase`` class :pr:`2775`
    * Documentation Changes
        * Added docstring linting packages ``pydocstyle`` and ``darglint`` to `make-lint` command :pr:`2670`
    * Testing Changes

.. warning::

    **Breaking Changes**


**v0.32.1 Sep. 10, 2021**
    * Enhancements
        * Added ``verbose`` flag to ``AutoMLSearch`` to run search in silent mode by default :pr:`2645`
        * Added label encoder to ``XGBoostClassifier`` to remove the warning :pr:`2701`
        * Set ``eval_metric`` to ``logloss`` for ``XGBoostClassifier`` :pr:`2741`
        * Added support for ``woodwork`` versions ``0.7.0`` and ``0.7.1`` :pr:`2743`
        * Changed ``explain_predictions`` functions to display original feature values :pr:`2759`
        * Added ``X_train`` and ``y_train`` to ``graph_prediction_vs_actual_over_time`` and ``get_prediction_vs_actual_over_time_data`` :pr:`2762`
        * Added ``forecast_horizon`` as a required parameter to time series pipelines and ``AutoMLSearch`` :pr:`2697`
        * Added ``predict_in_sample`` and ``predict_proba_in_sample`` methods to time series pipelines to predict on data where the target is known, e.g. cross-validation :pr:`2697`
    * Fixes
        * Fixed bug where ``_catch_warnings`` assumed all warnings were ``PipelineNotUsed`` :pr:`2753`
        * Fixed bug where ``Imputer.transform`` would erase ww typing information prior to handing data to the ``SimpleImputer`` :pr:`2752`
        * Fixed bug where ``Oversampler`` could not be copied :pr:`2755`
    * Changes
        * Deleted ``drop_nan_target_rows`` utility method :pr:`2737`
        * Removed default logging setup and debugging log file :pr:`2645`
        * Changed the default n_jobs value for ``XGBoostClassifier`` and ``XGBoostRegressor`` to 12 :pr:`2757`
        * Changed ``TimeSeriesBaselineEstimator`` to only work on a time series pipeline with a ``DelayedFeaturesTransformer`` :pr:`2697`
        * Added ``X_train`` and ``y_train`` as optional parameters to pipeline ``predict``, ``predict_proba``. Only used for time series pipelines :pr:`2697`
        * Added ``training_data`` and ``training_target`` as optional parameters to ``explain_predictions`` and ``explain_predictions_best_worst`` to support time series pipelines :pr:`2697`
        * Changed time series pipeline predictions to no longer output series/dataframes padded with NaNs. A prediction will be returned for every row in the `X` input :pr:`2697`
    * Documentation Changes
        * Specified installation steps for Prophet :pr:`2713`
        * Added documentation for data exploration on data check actions :pr:`2696`
        * Added a user guide entry for time series modelling :pr:`2697`
    * Testing Changes
        * Fixed flaky ``TargetDistributionDataCheck`` test for very_lognormal distribution :pr:`2748`

.. warning::

    **Breaking Changes**
        * Removed default logging setup and debugging log file :pr:`2645`
        * Added ``X_train`` and ``y_train`` to ``graph_prediction_vs_actual_over_time`` and ``get_prediction_vs_actual_over_time_data`` :pr:`2762`
        * Added ``forecast_horizon`` as a required parameter to time series pipelines and ``AutoMLSearch`` :pr:`2697`
        * Changed ``TimeSeriesBaselineEstimator`` to only work on a time series pipeline with a ``DelayedFeaturesTransformer`` :pr:`2697`
        * Added ``X_train`` and ``y_train`` as required parameters for ``predict`` and ``predict_proba`` in time series pipelines :pr:`2697`
        * Added ``training_data`` and ``training_target`` as required parameters to ``explain_predictions`` and ``explain_predictions_best_worst`` for time series pipelines :pr:`2697`

**v0.32.0 Aug. 31, 2021**
    * Enhancements
        * Allow string for ``engine`` parameter for ``AutoMLSearch``:pr:`2667`
        * Add ``ProphetRegressor`` to AutoML :pr:`2619`
        * Integrated ``DefaultAlgorithm`` into ``AutoMLSearch`` :pr:`2634`
        * Removed SVM "linear" and "precomputed" kernel hyperparameter options, and improved default parameters :pr:`2651`
        * Updated ``ComponentGraph`` initalization to raise ``ValueError`` when user attempts to use ``.y`` for a component that does not produce a tuple output :pr:`2662`
        * Updated to support Woodwork 0.6.0 :pr:`2690`
        * Updated pipeline ``graph()`` to distingush X and y edges :pr:`2654`
        * Added ``DropRowsTransformer`` component :pr:`2692`
        * Added ``DROP_ROWS`` to ``_make_component_list_from_actions`` and clean up metadata :pr:`2694`
        * Add new ensembler component :pr:`2653`
    * Fixes
        * Updated Oversampler logic to select best SMOTE based on component input instead of pipeline input :pr:`2695`
        * Added ability to explicitly close DaskEngine resources to improve runtime and reduce Dask warnings :pr:`2667`
        * Fixed partial dependence bug for ensemble pipelines :pr:`2714`
        * Updated ``TargetLeakageDataCheck`` to maintain user-selected logical types :pr:`2711`
    * Changes
        * Replaced ``SMOTEOversampler``, ``SMOTENOversampler`` and ``SMOTENCOversampler`` with consolidated ``Oversampler`` component :pr:`2695`
        * Removed ``LinearRegressor`` from the list of default ``AutoMLSearch`` estimators due to poor performance :pr:`2660`
    * Documentation Changes
        * Added user guide documentation for using ``ComponentGraph`` and added ``ComponentGraph`` to API reference :pr:`2673`
        * Updated documentation to make parallelization of AutoML clearer :pr:`2667`
    * Testing Changes
        * Removes the process-level parallelism from the ``test_cancel_job`` test :pr:`2666`
        * Installed numba 0.53 in windows CI to prevent problems installing version 0.54 :pr:`2710`

.. warning::

    **Breaking Changes**
        * Renamed the current top level ``search`` method to ``search_iterative`` and defined a new ``search`` method for the ``DefaultAlgorithm`` :pr:`2634`
        * Replaced ``SMOTEOversampler``, ``SMOTENOversampler`` and ``SMOTENCOversampler`` with consolidated ``Oversampler`` component :pr:`2695`
        * Removed ``LinearRegressor`` from the list of default ``AutoMLSearch`` estimators due to poor performance :pr:`2660`

**v0.31.0 Aug. 19, 2021**
    * Enhancements
        * Updated the high variance check in AutoMLSearch to be robust to a variety of objectives and cv scores :pr:`2622`
        * Use Woodwork's outlier detection for the ``OutliersDataCheck`` :pr:`2637`
        * Added ability to utilize instantiated components when creating a pipeline :pr:`2643`
        * Sped up the all Nan and unknown check in ``infer_feature_types`` :pr:`2661`
    * Fixes
    * Changes
        * Deleted ``_put_into_original_order`` helper function :pr:`2639`
        * Refactored time series pipeline code using a time series pipeline base class :pr:`2649`
        * Renamed ``dask_tests`` to ``parallel_tests`` :pr:`2657`
        * Removed commented out code in ``pipeline_meta.py`` :pr:`2659`
    * Documentation Changes
        * Add complete install command to README and Install section :pr:`2627`
        * Cleaned up documentation for ``MulticollinearityDataCheck`` :pr:`2664`
    * Testing Changes
        * Speed up CI by splitting Prophet tests into a separate workflow in GitHub :pr:`2644`

.. warning::

    **Breaking Changes**
        * ``TimeSeriesRegressionPipeline`` no longer inherits from ``TimeSeriesRegressionPipeline`` :pr:`2649`


**v0.30.2 Aug. 16, 2021**
    * Fixes
        * Updated changelog and version numbers to match the release.  Release 0.30.1 was release erroneously without a change to the version numbers.  0.30.2 replaces it.

**v0.30.1 Aug. 12, 2021**
    * Enhancements
        * Added ``DatetimeFormatDataCheck`` for time series problems :pr:`2603`
        * Added ``ProphetRegressor`` to estimators :pr:`2242`
        * Updated ``ComponentGraph`` to handle not calling samplers' transform during predict, and updated samplers' transform methods s.t. ``fit_transform`` is equivalent to ``fit(X, y).transform(X, y)`` :pr:`2583`
        * Updated ``ComponentGraph`` ``_validate_component_dict`` logic to be stricter about input values :pr:`2599`
        * Patched bug in ``xgboost`` estimators where predicting on a feature matrix of only booleans would throw an exception. :pr:`2602`
        * Updated ``ARIMARegressor`` to use relative forecasting to predict values :pr:`2613`
        * Added support for creating pipelines without an estimator as the final component and added ``transform(X, y)`` method to pipelines and component graphs :pr:`2625`
        * Updated to support Woodwork 0.5.1 :pr:`2610`
    * Fixes
        * Updated ``AutoMLSearch`` to drop ``ARIMARegressor`` from ``allowed_estimators`` if an incompatible frequency is detected :pr:`2632`
        * Updated ``get_best_sampler_for_data`` to consider all non-numeric datatypes as categorical for SMOTE :pr:`2590`
        * Fixed inconsistent test results from `TargetDistributionDataCheck` :pr:`2608`
        * Adopted vectorized pd.NA checking for Woodwork 0.5.1 support :pr:`2626`
        * Pinned upper version of astroid to 2.6.6 to keep ReadTheDocs working. :pr:`2638`
    * Changes
        * Renamed SMOTE samplers to SMOTE oversampler :pr:`2595`
        * Changed ``partial_dependence`` and ``graph_partial_dependence`` to raise a ``PartialDependenceError`` instead of ``ValueError``. This is not a breaking change because ``PartialDependenceError`` is a subclass of ``ValueError`` :pr:`2604`
        * Cleaned up code duplication in ``ComponentGraph`` :pr:`2612`
        * Stored predict_proba results in .x for intermediate estimators in ComponentGraph :pr:`2629`
    * Documentation Changes
        * To avoid local docs build error, only add warning disable and download headers on ReadTheDocs builds, not locally :pr:`2617`
    * Testing Changes
        * Updated partial_dependence tests to change the element-wise comparison per the Plotly 5.2.1 upgrade :pr:`2638`
        * Changed the lint CI job to only check against python 3.9 via the `-t` flag :pr:`2586`
        * Installed Prophet in linux nightlies test and fixed ``test_all_components`` :pr:`2598`
        * Refactored and fixed all ``make_pipeline`` tests to assert correct order and address new Woodwork Unknown type inference :pr:`2572`
        * Removed ``component_graphs`` as a global variable in ``test_component_graphs.py`` :pr:`2609`

.. warning::

    **Breaking Changes**
        * Renamed SMOTE samplers to SMOTE oversampler. Please use ``SMOTEOversampler``, ``SMOTENCOversampler``, ``SMOTENOversampler`` instead of ``SMOTESampler``, ``SMOTENCSampler``, and ``SMOTENSampler`` :pr:`2595`


**v0.30.0 Aug. 3, 2021**
    * Enhancements
        * Added ``LogTransformer`` and ``TargetDistributionDataCheck`` :pr:`2487`
        * Issue a warning to users when a pipeline parameter passed in isn't used in the pipeline :pr:`2564`
        * Added Gini coefficient as an objective :pr:`2544`
        * Added ``repr`` to ``ComponentGraph`` :pr:`2565`
        * Added components to extract features from ``URL`` and ``EmailAddress`` Logical Types :pr:`2550`
        * Added support for `NaN` values in ``TextFeaturizer`` :pr:`2532`
        * Added ``SelectByType`` transformer :pr:`2531`
        * Added separate thresholds for percent null rows and columns in ``HighlyNullDataCheck`` :pr:`2562`
        * Added support for `NaN` natural language values :pr:`2577`
    * Fixes
        * Raised error message for types ``URL``, ``NaturalLanguage``, and ``EmailAddress`` in ``partial_dependence`` :pr:`2573`
    * Changes
        * Updated ``PipelineBase`` implementation for creating pipelines from a list of components :pr:`2549`
        * Moved ``get_hyperparameter_ranges`` to ``PipelineBase`` class from automl/utils module :pr:`2546`
        * Renamed ``ComponentGraph``'s ``get_parents`` to ``get_inputs`` :pr:`2540`
        * Removed ``ComponentGraph.linearized_component_graph`` and ``ComponentGraph.from_list`` :pr:`2556`
        * Updated ``ComponentGraph`` to enforce requiring `.x` and `.y` inputs for each component in the graph :pr:`2563`
        * Renamed existing ensembler implementation from ``StackedEnsemblers`` to ``SklearnStackedEnsemblers`` :pr:`2578`
    * Documentation Changes
        * Added documentation for ``DaskEngine`` and ``CFEngine`` parallel engines :pr:`2560`
        * Improved detail of ``TextFeaturizer`` docstring and tutorial :pr:`2568`
    * Testing Changes
        * Added test that makes sure ``split_data`` does not shuffle for time series problems :pr:`2552`

.. warning::

    **Breaking Changes**
        * Moved ``get_hyperparameter_ranges`` to ``PipelineBase`` class from automl/utils module :pr:`2546`
        * Renamed ``ComponentGraph``'s ``get_parents`` to ``get_inputs`` :pr:`2540`
        * Removed ``ComponentGraph.linearized_component_graph`` and ``ComponentGraph.from_list`` :pr:`2556`
        * Updated ``ComponentGraph`` to enforce requiring `.x` and `.y` inputs for each component in the graph :pr:`2563`


**v0.29.0 Jul. 21, 2021**
    * Enhancements
        * Updated 1-way partial dependence support for datetime features :pr:`2454`
        * Added details on how to fix error caused by broken ww schema :pr:`2466`
        * Added ability to use built-in pickle for saving AutoMLSearch :pr:`2463`
        * Updated our components and component graphs to use latest features of ww 0.4.1, e.g. ``concat_columns`` and drop in-place. :pr:`2465`
        * Added new, concurrent.futures based engine for parallel AutoML :pr:`2506`
        * Added support for new Woodwork ``Unknown`` type in AutoMLSearch :pr:`2477`
        * Updated our components with an attribute that describes if they modify features or targets and can be used in list API for pipeline initialization :pr:`2504`
        * Updated ``ComponentGraph`` to accept X and y as inputs :pr:`2507`
        * Removed unused ``TARGET_BINARY_INVALID_VALUES`` from ``DataCheckMessageCode`` enum and fixed formatting of objective documentation :pr:`2520`
        * Added ``EvalMLAlgorithm`` :pr:`2525`
        * Added support for `NaN` values in ``TextFeaturizer`` :pr:`2532`
    * Fixes
        * Fixed ``FraudCost`` objective and reverted threshold optimization method for binary classification to ``Golden`` :pr:`2450`
        * Added custom exception message for partial dependence on features with scales that are too small :pr:`2455`
        * Ensures the typing for Ordinal and Datetime ltypes are passed through _retain_custom_types_and_initalize_woodwork :pr:`2461`
        * Updated to work with Pandas 1.3.0 :pr:`2442`
        * Updated to work with sktime 0.7.0 :pr:`2499`
    * Changes
        * Updated XGBoost dependency to ``>=1.4.2`` :pr:`2484`, :pr:`2498`
        * Added a ``DeprecationWarning`` about deprecating the list API for ``ComponentGraph`` :pr:`2488`
        * Updated ``make_pipeline`` for AutoML to create dictionaries, not lists, to initialize pipelines :pr:`2504`
        * No longer installing graphviz on windows in our CI pipelines because release 0.17 breaks windows 3.7 :pr:`2516`
    * Documentation Changes
        * Moved docstrings from ``__init__`` to class pages, added missing docstrings for missing classes, and updated missing default values :pr:`2452`
        * Build documentation with sphinx-autoapi :pr:`2458`
        * Change ``autoapi_ignore`` to only ignore files in ``evalml/tests/*`` :pr:`2530` 
    * Testing Changes
        * Fixed flaky dask tests :pr:`2471`
        * Removed shellcheck action from ``build_conda_pkg`` action :pr:`2514`
        * Added a tmp_dir fixture that deletes its contents after tests run :pr:`2505`
        * Added a test that makes sure all pipelines in ``AutoMLSearch`` get the same data splits :pr:`2513`
        * Condensed warning output in test logs :pr:`2521`

.. warning::

    **Breaking Changes**
        * `NaN` values in the `Natural Language` type are no longer supported by the Imputer with the pandas upgrade. :pr:`2477`

**v0.28.0 Jul. 2, 2021**
    * Enhancements
        * Added support for showing a Individual Conditional Expectations plot when graphing Partial Dependence :pr:`2386`
        * Exposed ``thread_count`` for Catboost estimators as ``n_jobs`` parameter :pr:`2410`
        * Updated Objectives API to allow for sample weighting :pr:`2433`
    * Fixes
        * Deleted unreachable line from ``IterativeAlgorithm`` :pr:`2464`
    * Changes
        * Pinned Woodwork version between 0.4.1 and 0.4.2 :pr:`2460`
        * Updated psutils minimum version in requirements :pr:`2438`
        * Updated ``log_error_callback`` to not include filepath in logged message :pr:`2429`
    * Documentation Changes
        * Sped up docs :pr:`2430`
        * Removed mentions of ``DataTable`` and ``DataColumn`` from the docs :pr:`2445`
    * Testing Changes
        * Added slack integration for nightlies tests :pr:`2436`
        * Changed ``build_conda_pkg`` CI job to run only when dependencies are updates :pr:`2446`
        * Updated workflows to store pytest runtimes as test artifacts :pr:`2448`
        * Added ``AutoMLTestEnv`` test fixture for making it easy to mock automl tests :pr:`2406`

**v0.27.0 Jun. 22, 2021**
    * Enhancements
        * Adds force plots for prediction explanations :pr:`2157`
        * Removed self-reference from ``AutoMLSearch`` :pr:`2304`
        * Added support for nonlinear pipelines for ``generate_pipeline_code`` :pr:`2332`
        * Added ``inverse_transform`` method to pipelines :pr:`2256`
        * Add optional automatic update checker :pr:`2350`
        * Added ``search_order`` to ``AutoMLSearch``'s ``rankings`` and ``full_rankings`` tables :pr:`2345`
        * Updated threshold optimization method for binary classification :pr:`2315`
        * Updated demos to pull data from S3 instead of including demo data in package :pr:`2387`
        * Upgrade woodwork version to v0.4.1 :pr:`2379`
    * Fixes
        * Preserve user-specified woodwork types throughout pipeline fit/predict :pr:`2297`
        * Fixed ``ComponentGraph`` appending target to ``final_component_features`` if there is a component that returns both X and y :pr:`2358`
        * Fixed partial dependence graph method failing on multiclass problems when the class labels are numeric :pr:`2372`
        * Added ``thresholding_objective`` argument to ``AutoMLSearch`` for binary classification problems :pr:`2320`
        * Added change for ``k_neighbors`` parameter in SMOTE Oversamplers to automatically handle small samples :pr:`2375`
        * Changed naming for ``Logistic Regression Classifier`` file :pr:`2399`
        * Pinned pytest-timeout to fix minimum dependence checker :pr:`2425`
        * Replaced ``Elastic Net Classifier`` base class with ``Logistsic Regression`` to avoid ``NaN`` outputs :pr:`2420`
    * Changes
        * Cleaned up ``PipelineBase``'s ``component_graph`` and ``_component_graph`` attributes. Updated ``PipelineBase`` ``__repr__`` and added ``__eq__`` for ``ComponentGraph`` :pr:`2332`
        * Added and applied  ``black`` linting package to the EvalML repo in place of ``autopep8`` :pr:`2306`
        * Separated `custom_hyperparameters` from pipelines and added them as an argument to ``AutoMLSearch`` :pr:`2317`
        * Replaced `allowed_pipelines` with `allowed_component_graphs` :pr:`2364`
        * Removed private method ``_compute_features_during_fit`` from ``PipelineBase`` :pr:`2359`
        * Updated ``compute_order`` in ``ComponentGraph`` to be a read-only property :pr:`2408`
        * Unpinned PyZMQ version in requirements.txt :pr:`2389` 
        * Uncapping LightGBM version in requirements.txt :pr:`2405`
        * Updated minimum version of plotly :pr:`2415`
        * Removed ``SensitivityLowAlert`` objective from core objectives :pr:`2418`
    * Documentation Changes
        * Fixed lead scoring weights in the demos documentation :pr:`2315`
        * Fixed start page code and description dataset naming discrepancy :pr:`2370`
    * Testing Changes
        * Update minimum unit tests to run on all pull requests :pr:`2314`
        * Pass token to authorize uploading of codecov reports :pr:`2344`
        * Add ``pytest-timeout``. All tests that run longer than 6 minutes will fail. :pr:`2374`
        * Separated the dask tests out into separate github action jobs to isolate dask failures. :pr:`2376`
        * Refactored dask tests :pr:`2377`
        * Added the combined dask/non-dask unit tests back and renamed the dask only unit tests. :pr:`2382`
        * Sped up unit tests and split into separate jobs :pr:`2365`
        * Change CI job names, run lint for python 3.9, run nightlies on python 3.8 at 3am EST :pr:`2395` :pr:`2398`
        * Set fail-fast to false for CI jobs that run for PRs :pr:`2402`

.. warning::

    **Breaking Changes**
        * `AutoMLSearch` will accept `allowed_component_graphs` instead of `allowed_pipelines` :pr:`2364`
        * Removed ``PipelineBase``'s ``_component_graph`` attribute. Updated ``PipelineBase`` ``__repr__`` and added ``__eq__`` for ``ComponentGraph`` :pr:`2332`
        * `pipeline_parameters` will no longer accept `skopt.space` variables since hyperparameter ranges will now be specified through `custom_hyperparameters` :pr:`2317`

**v0.25.0 Jun. 01, 2021**
    * Enhancements
        * Upgraded minimum woodwork to version 0.3.1. Previous versions will not be supported :pr:`2181`
        * Added a new callback parameter for ``explain_predictions_best_worst`` :pr:`2308`
    * Fixes
    * Changes
        * Deleted the ``return_pandas`` flag from our demo data loaders :pr:`2181`
        * Moved ``default_parameters`` to ``ComponentGraph`` from ``PipelineBase`` :pr:`2307`
    * Documentation Changes
        * Updated the release procedure documentation :pr:`2230`
    * Testing Changes
        * Ignoring ``test_saving_png_file`` while building conda package :pr:`2323`

.. warning::

    **Breaking Changes**
        * Deleted the ``return_pandas`` flag from our demo data loaders :pr:`2181`
        * Upgraded minimum woodwork to version 0.3.1. Previous versions will not be supported :pr:`2181`
        * Due to the weak-ref in woodwork, set the result of ``infer_feature_types`` to a variable before accessing woodwork :pr:`2181`

**v0.24.2 May. 24, 2021**
    * Enhancements
        * Added oversamplers to AutoMLSearch :pr:`2213` :pr:`2286`
        * Added dictionary input functionality for ``Undersampler`` component :pr:`2271`
        * Changed the default parameter values for ``Elastic Net Classifier`` and ``Elastic Net Regressor`` :pr:`2269`
        * Added dictionary input functionality for the Oversampler components :pr:`2288`
    * Fixes
        * Set default `n_jobs` to 1 for `StackedEnsembleClassifier` and `StackedEnsembleRegressor` until fix for text-based parallelism in sklearn stacking can be found :pr:`2295`
    * Changes
        * Updated ``start_iteration_callback`` to accept a pipeline instance instead of a pipeline class and no longer accept pipeline parameters as a parameter :pr:`2290`
        * Refactored ``calculate_permutation_importance`` method and add per-column permutation importance method :pr:`2302`
        * Updated logging information in ``AutoMLSearch.__init__`` to clarify pipeline generation :pr:`2263`
    * Documentation Changes
        * Minor changes to the release procedure :pr:`2230`
    * Testing Changes
        * Use codecov action to update coverage reports :pr:`2238`
        * Removed MarkupSafe dependency version pin from requirements.txt and moved instead into RTD docs build CI :pr:`2261`

.. warning::

    **Breaking Changes**
        * Updated ``start_iteration_callback`` to accept a pipeline instance instead of a pipeline class and no longer accept pipeline parameters as a parameter :pr:`2290`
        * Moved ``default_parameters`` to ``ComponentGraph`` from ``PipelineBase``. A pipeline's ``default_parameters`` is now accessible via ``pipeline.component_graph.default_parameters`` :pr:`2307`


**v0.24.1 May. 16, 2021**
    * Enhancements
        * Integrated ``ARIMARegressor`` into AutoML :pr:`2009`
        * Updated ``HighlyNullDataCheck`` to also perform a null row check :pr:`2222`
        * Set ``max_depth`` to 1 in calls to featuretools dfs :pr:`2231`
    * Fixes
        * Removed data splitter sampler calls during training :pr:`2253`
        * Set minimum required version for for pyzmq, colorama, and docutils :pr:`2254`
        * Changed BaseSampler to return None instead of y :pr:`2272`
    * Changes
        * Removed ensemble split and indices in ``AutoMLSearch`` :pr:`2260`
        * Updated pipeline ``repr()`` and ``generate_pipeline_code`` to return pipeline instances without generating custom pipeline class :pr:`2227`
    * Documentation Changes
        * Capped Sphinx version under 4.0.0 :pr:`2244`
    * Testing Changes
        * Change number of cores for pytest from 4 to 2 :pr:`2266`
        * Add minimum dependency checker to generate minimum requirement files :pr:`2267`
        * Add unit tests with minimum dependencies  :pr:`2277`


**v0.24.0 May. 04, 2021**
    * Enhancements
        * Added `date_index` as a required parameter for TimeSeries problems :pr:`2217`
        * Have the ``OneHotEncoder`` return the transformed columns as booleans rather than floats :pr:`2170`
        * Added Oversampler transformer component to EvalML :pr:`2079`
        * Added Undersampler to AutoMLSearch, as well as arguments ``_sampler_method`` and ``sampler_balanced_ratio`` :pr:`2128`
        * Updated prediction explanations functions to allow pipelines with XGBoost estimators :pr:`2162`
        * Added partial dependence for datetime columns :pr:`2180`
        * Update precision-recall curve with positive label index argument, and fix for 2d predicted probabilities :pr:`2090`
        * Add pct_null_rows to ``HighlyNullDataCheck`` :pr:`2211`
        * Added a standalone AutoML `search` method for convenience, which runs data checks and then runs automl :pr:`2152`
        * Make the first batch of AutoML have a predefined order, with linear models first and complex models last :pr:`2223` :pr:`2225`
        * Added sampling dictionary support to ``BalancedClassficationSampler`` :pr:`2235`
    * Fixes
        * Fixed partial dependence not respecting grid resolution parameter for numerical features :pr:`2180`
        * Enable prediction explanations for catboost for multiclass problems :pr:`2224`
    * Changes
        * Deleted baseline pipeline classes :pr:`2202`
        * Reverting user specified date feature PR :pr:`2155` until `pmdarima` installation fix is found :pr:`2214`
        * Updated pipeline API to accept component graph and other class attributes as instance parameters. Old pipeline API still works but will not be supported long-term. :pr:`2091`
        * Removed all old datasplitters from EvalML :pr:`2193`
        * Deleted ``make_pipeline_from_components`` :pr:`2218`
    * Documentation Changes
        * Renamed dataset to clarify that its gzipped but not a tarball :pr:`2183`
        * Updated documentation to use pipeline instances instead of pipeline subclasses :pr:`2195`
        * Updated contributing guide with a note about GitHub Actions permissions :pr:`2090`
        * Updated automl and model understanding user guides :pr:`2090`
    * Testing Changes
        * Use machineFL user token for dependency update bot, and add more reviewers :pr:`2189`


.. warning::

    **Breaking Changes**
        * All baseline pipeline classes (``BaselineBinaryPipeline``, ``BaselineMulticlassPipeline``, ``BaselineRegressionPipeline``, etc.) have been deleted :pr:`2202`
        * Updated pipeline API to accept component graph and other class attributes as instance parameters. Old pipeline API still works but will not be supported long-term. Pipelines can now be initialized by specifying the component graph as the first parameter, and then passing in optional arguments such as ``custom_name``, ``parameters``, etc. For example, ``BinaryClassificationPipeline(["Random Forest Classifier"], parameters={})``.  :pr:`2091`
        * Removed all old datasplitters from EvalML :pr:`2193`
        * Deleted utility method ``make_pipeline_from_components`` :pr:`2218`


**v0.23.0 Apr. 20, 2021**
    * Enhancements
        * Refactored ``EngineBase`` and ``SequentialEngine`` api. Adding ``DaskEngine`` :pr:`1975`.
        * Added optional ``engine`` argument to ``AutoMLSearch`` :pr:`1975`
        * Added a warning about how time series support is still in beta when a user passes in a time series problem to ``AutoMLSearch`` :pr:`2118`
        * Added ``NaturalLanguageNaNDataCheck`` data check :pr:`2122`
        * Added ValueError to ``partial_dependence`` to prevent users from computing partial dependence on columns with all NaNs :pr:`2120`
        * Added standard deviation of cv scores to rankings table :pr:`2154`
    * Fixes
        * Fixed ``BalancedClassificationDataCVSplit``, ``BalancedClassificationDataTVSplit``, and ``BalancedClassificationSampler`` to use ``minority:majority`` ratio instead of ``majority:minority`` :pr:`2077`
        * Fixed bug where two-way partial dependence plots with categorical variables were not working correctly :pr:`2117`
        * Fixed bug where ``hyperparameters`` were not displaying properly for pipelines with a list ``component_graph`` and duplicate components :pr:`2133`
        * Fixed bug where ``pipeline_parameters`` argument in ``AutoMLSearch`` was not applied to pipelines passed in as ``allowed_pipelines`` :pr:`2133`
        * Fixed bug where ``AutoMLSearch`` was not applying custom hyperparameters to pipelines with a list ``component_graph`` and duplicate components :pr:`2133`
    * Changes
        * Removed ``hyperparameter_ranges`` from Undersampler and renamed ``balanced_ratio`` to ``sampling_ratio`` for samplers :pr:`2113`
        * Renamed ``TARGET_BINARY_NOT_TWO_EXAMPLES_PER_CLASS`` data check message code to ``TARGET_MULTICLASS_NOT_TWO_EXAMPLES_PER_CLASS`` :pr:`2126`
        * Modified one-way partial dependence plots of categorical features to display data with a bar plot :pr:`2117`
        * Renamed ``score`` column for ``automl.rankings`` as ``mean_cv_score`` :pr:`2135`
        * Remove 'warning' from docs tool output :pr:`2031`
    * Documentation Changes
        * Fixed ``conf.py`` file :pr:`2112`
        * Added a sentence to the automl user guide stating that our support for time series problems is still in beta. :pr:`2118`
        * Fixed documentation demos :pr:`2139`
        * Update test badge in README to use GitHub Actions :pr:`2150`
    * Testing Changes
        * Fixed ``test_describe_pipeline`` for ``pandas`` ``v1.2.4`` :pr:`2129`
        * Added a GitHub Action for building the conda package :pr:`1870` :pr:`2148`


.. warning::

    **Breaking Changes**
        * Renamed ``balanced_ratio`` to ``sampling_ratio`` for the ``BalancedClassificationDataCVSplit``, ``BalancedClassificationDataTVSplit``, ``BalancedClassficationSampler``, and Undersampler :pr:`2113`
        * Deleted the "errors" key from automl results :pr:`1975`
        * Deleted the ``raise_and_save_error_callback`` and the ``log_and_save_error_callback`` :pr:`1975`
        * Fixed ``BalancedClassificationDataCVSplit``, ``BalancedClassificationDataTVSplit``, and ``BalancedClassificationSampler`` to use minority:majority ratio instead of majority:minority :pr:`2077`


**v0.22.0 Apr. 06, 2021**
    * Enhancements
        * Added a GitHub Action for ``linux_unit_tests``:pr:`2013`
        * Added recommended actions for ``InvalidTargetDataCheck``, updated ``_make_component_list_from_actions`` to address new action, and added ``TargetImputer`` component :pr:`1989`
        * Updated ``AutoMLSearch._check_for_high_variance`` to not emit ``RuntimeWarning`` :pr:`2024`
        * Added exception when pipeline passed to ``explain_predictions`` is a ``Stacked Ensemble`` pipeline :pr:`2033`
        * Added sensitivity at low alert rates as an objective :pr:`2001`
        * Added ``Undersampler`` transformer component :pr:`2030`
    * Fixes
        * Updated Engine's ``train_batch`` to apply undersampling :pr:`2038`
        * Fixed bug in where Time Series Classification pipelines were not encoding targets in ``predict`` and ``predict_proba`` :pr:`2040`
        * Fixed data splitting errors if target is float for classification problems :pr:`2050`
        * Pinned ``docutils`` to <0.17 to fix ReadtheDocs warning issues :pr:`2088`
    * Changes
        * Removed lists as acceptable hyperparameter ranges in ``AutoMLSearch`` :pr:`2028`
        * Renamed "details" to "metadata" for data check actions :pr:`2008`
    * Documentation Changes
        * Catch and suppress warnings in documentation :pr:`1991` :pr:`2097`
        * Change spacing in ``start.ipynb`` to provide clarity for ``AutoMLSearch`` :pr:`2078`
        * Fixed start code on README :pr:`2108`
    * Testing Changes


**v0.21.0 Mar. 24, 2021**
    * Enhancements
        * Changed ``AutoMLSearch`` to default ``optimize_thresholds`` to True :pr:`1943`
        * Added multiple oversampling and undersampling sampling methods as data splitters for imbalanced classification :pr:`1775`
        * Added params to balanced classification data splitters for visibility :pr:`1966`
        * Updated ``make_pipeline`` to not add ``Imputer`` if input data does not have numeric or categorical columns :pr:`1967`
        * Updated ``ClassImbalanceDataCheck`` to better handle multiclass imbalances :pr:`1986`
        * Added recommended actions for the output of data check's ``validate`` method :pr:`1968`
        * Added error message for ``partial_dependence`` when features are mostly the same value :pr:`1994`
        * Updated ``OneHotEncoder`` to drop one redundant feature by default for features with two categories :pr:`1997`
        * Added a ``PolynomialDetrender`` component :pr:`1992`
        * Added ``DateTimeNaNDataCheck`` data check :pr:`2039`
    * Fixes
        * Changed best pipeline to train on the entire dataset rather than just ensemble indices for ensemble problems :pr:`2037`
        * Updated binary classification pipelines to use objective decision function during scoring of custom objectives :pr:`1934`
    * Changes
        * Removed ``data_checks`` parameter, ``data_check_results`` and data checks logic from ``AutoMLSearch`` :pr:`1935`
        * Deleted ``random_state`` argument :pr:`1985`
        * Updated Woodwork version requirement to ``v0.0.11`` :pr:`1996`
    * Documentation Changes
    * Testing Changes
        * Removed ``build_docs`` CI job in favor of RTD GH builder :pr:`1974`
        * Added tests to confirm support for Python 3.9 :pr:`1724`
        * Added tests to support Dask AutoML/Engine :pr:`1990`
        * Changed ``build_conda_pkg`` job to use ``latest_release_changes`` branch in the feedstock. :pr:`1979`

.. warning::

    **Breaking Changes**
        * Changed ``AutoMLSearch`` to default ``optimize_thresholds`` to True :pr:`1943`
        * Removed ``data_checks`` parameter, ``data_check_results`` and data checks logic from ``AutoMLSearch``. To run the data checks which were previously run by default in ``AutoMLSearch``, please call ``DefaultDataChecks().validate(X_train, y_train)`` or take a look at our documentation for more examples. :pr:`1935`
        * Deleted ``random_state`` argument :pr:`1985`

**v0.20.0 Mar. 10, 2021**
    * Enhancements
        * Added a GitHub Action for Detecting dependency changes :pr:`1933`
        * Create a separate CV split to train stacked ensembler on for AutoMLSearch :pr:`1814`
        * Added a GitHub Action for Linux unit tests :pr:`1846`
        * Added ``ARIMARegressor`` estimator :pr:`1894`
        * Added ``DataCheckAction`` class and ``DataCheckActionCode`` enum :pr:`1896`
        * Updated ``Woodwork`` requirement to ``v0.0.10`` :pr:`1900`
        * Added ``BalancedClassificationDataCVSplit`` and ``BalancedClassificationDataTVSplit`` to AutoMLSearch :pr:`1875`
        * Update default classification data splitter to use downsampling for highly imbalanced data :pr:`1875`
        * Updated ``describe_pipeline`` to return more information, including ``id`` of pipelines used for ensemble models :pr:`1909`
        * Added utility method to create list of components from a list of ``DataCheckAction`` :pr:`1907`
        * Updated ``validate`` method to include a ``action`` key in returned dictionary for all ``DataCheck``and ``DataChecks`` :pr:`1916`
        * Aggregating the shap values for predictions that we know the provenance of, e.g. OHE, text, and date-time. :pr:`1901`
        * Improved error message when custom objective is passed as a string in ``pipeline.score`` :pr:`1941`
        * Added ``score_pipelines`` and ``train_pipelines`` methods to ``AutoMLSearch`` :pr:`1913`
        * Added support for ``pandas`` version 1.2.0 :pr:`1708`
        * Added ``score_batch`` and ``train_batch`` abstact methods to ``EngineBase`` and implementations in ``SequentialEngine`` :pr:`1913`
        * Added ability to handle index columns in ``AutoMLSearch`` and ``DataChecks`` :pr:`2138`
    * Fixes
        * Removed CI check for ``check_dependencies_updated_linux`` :pr:`1950`
        * Added metaclass for time series pipelines and fix binary classification pipeline ``predict`` not using objective if it is passed as a named argument :pr:`1874`
        * Fixed stack trace in prediction explanation functions caused by mixed string/numeric pandas column names :pr:`1871`
        * Fixed stack trace caused by passing pipelines with duplicate names to ``AutoMLSearch`` :pr:`1932`
        * Fixed ``AutoMLSearch.get_pipelines`` returning pipelines with the same attributes :pr:`1958`
    * Changes
        * Reversed GitHub Action for Linux unit tests until a fix for report generation is found :pr:`1920`
        * Updated ``add_results`` in ``AutoMLAlgorithm`` to take in entire pipeline results dictionary from ``AutoMLSearch`` :pr:`1891`
        * Updated ``ClassImbalanceDataCheck`` to look for severe class imbalance scenarios :pr:`1905`
        * Deleted the ``explain_prediction`` function :pr:`1915`
        * Removed ``HighVarianceCVDataCheck`` and convered it to an ``AutoMLSearch`` method instead :pr:`1928`
        * Removed warning in ``InvalidTargetDataCheck`` returned when numeric binary classification targets are not (0, 1) :pr:`1959`
    * Documentation Changes
        * Updated ``model_understanding.ipynb`` to demo the two-way partial dependence capability :pr:`1919`
    * Testing Changes

.. warning::

    **Breaking Changes**
        * Deleted the ``explain_prediction`` function :pr:`1915`
        * Removed ``HighVarianceCVDataCheck`` and convered it to an ``AutoMLSearch`` method instead :pr:`1928`
        * Added ``score_batch`` and ``train_batch`` abstact methods to ``EngineBase``. These need to be implemented in Engine subclasses :pr:`1913`


**v0.19.0 Feb. 23, 2021**
    * Enhancements
        * Added a GitHub Action for Python windows unit tests :pr:`1844`
        * Added a GitHub Action for checking updated release notes :pr:`1849`
        * Added a GitHub Action for Python lint checks :pr:`1837`
        * Adjusted ``explain_prediction``, ``explain_predictions`` and ``explain_predictions_best_worst`` to handle timeseries problems. :pr:`1818`
        * Updated ``InvalidTargetDataCheck`` to check for mismatched indices in target and features :pr:`1816`
        * Updated ``Woodwork`` structures returned from components to support ``Woodwork`` logical type overrides set by the user :pr:`1784`
        * Updated estimators to keep track of input feature names during ``fit()`` :pr:`1794`
        * Updated ``visualize_decision_tree`` to include feature names in output :pr:`1813`
        * Added ``is_bounded_like_percentage`` property for objectives. If true, the ``calculate_percent_difference`` method will return the absolute difference rather than relative difference :pr:`1809`
        * Added full error traceback to AutoMLSearch logger file :pr:`1840`
        * Changed ``TargetEncoder`` to preserve custom indices in the data :pr:`1836`
        * Refactored ``explain_predictions`` and ``explain_predictions_best_worst`` to only compute features once for all rows that need to be explained :pr:`1843`
        * Added custom random undersampler data splitter for classification :pr:`1857`
        * Updated ``OutliersDataCheck`` implementation to calculate the probability of having no outliers :pr:`1855`
        * Added ``Engines`` pipeline processing API :pr:`1838`
    * Fixes
        * Changed EngineBase random_state arg to random_seed and same for user guide docs :pr:`1889`
    * Changes
        * Modified ``calculate_percent_difference`` so that division by 0 is now inf rather than nan :pr:`1809`
        * Removed ``text_columns`` parameter from ``LSA`` and ``TextFeaturizer`` components :pr:`1652`
        * Added ``random_seed`` as an argument to our automl/pipeline/component API. Using ``random_state`` will raise a warning :pr:`1798`
        * Added ``DataCheckError`` message in ``InvalidTargetDataCheck`` if input target is None and removed exception raised :pr:`1866`
    * Documentation Changes
    * Testing Changes
        * Added back coverage for ``_get_feature_provenance`` in ``TextFeaturizer`` after ``text_columns`` was removed :pr:`1842`
        * Pin graphviz version for windows builds :pr:`1847`
        * Unpin graphviz version for windows builds :pr:`1851`

.. warning::

    **Breaking Changes**
        * Added a deprecation warning to ``explain_prediction``. It will be deleted in the next release. :pr:`1860`


**v0.18.2 Feb. 10, 2021**
    * Enhancements
        * Added uniqueness score data check :pr:`1785`
        * Added "dataframe" output format for prediction explanations :pr:`1781`
        * Updated LightGBM estimators to handle ``pandas.MultiIndex`` :pr:`1770`
        * Sped up permutation importance for some pipelines :pr:`1762`
        * Added sparsity data check :pr:`1797`
        * Confirmed support for threshold tuning for binary time series classification problems :pr:`1803`
    * Fixes
    * Changes
    * Documentation Changes
        * Added section on conda to the contributing guide :pr:`1771`
        * Updated release process to reflect freezing `main` before perf tests :pr:`1787`
        * Moving some prs to the right section of the release notes :pr:`1789`
        * Tweak README.md. :pr:`1800`
        * Fixed back arrow on install page docs :pr:`1795`
        * Fixed docstring for `ClassImbalanceDataCheck.validate()` :pr:`1817`
    * Testing Changes

**v0.18.1 Feb. 1, 2021**
    * Enhancements
        * Added ``graph_t_sne`` as a visualization tool for high dimensional data :pr:`1731`
        * Added the ability to see the linear coefficients of features in linear models terms :pr:`1738`
        * Added support for ``scikit-learn`` ``v0.24.0`` :pr:`1733`
        * Added support for ``scipy`` ``v1.6.0`` :pr:`1752`
        * Added SVM Classifier and Regressor to estimators :pr:`1714` :pr:`1761`
    * Fixes
        * Addressed bug with ``partial_dependence`` and categorical data with more categories than grid resolution :pr:`1748`
        * Removed ``random_state`` arg from ``get_pipelines`` in ``AutoMLSearch`` :pr:`1719`
        * Pinned pyzmq at less than 22.0.0 till we add support :pr:`1756`
    * Changes
        * Updated components and pipelines to return ``Woodwork`` data structures :pr:`1668`
        * Updated ``clone()`` for pipelines and components to copy over random state automatically :pr:`1753`
        * Dropped support for Python version 3.6 :pr:`1751`
        * Removed deprecated ``verbose`` flag from ``AutoMLSearch`` parameters :pr:`1772`
    * Documentation Changes
        * Add Twitter and Github link to documentation toolbar :pr:`1754`
        * Added Open Graph info to documentation :pr:`1758`
    * Testing Changes

.. warning::

    **Breaking Changes**
        * Components and pipelines return ``Woodwork`` data structures instead of ``pandas`` data structures :pr:`1668`
        * Python 3.6 will not be actively supported due to discontinued support from EvalML dependencies.
        * Deprecated ``verbose`` flag is removed for ``AutoMLSearch`` :pr:`1772`


**v0.18.0 Jan. 26, 2021**
    * Enhancements
        * Added RMSLE, MSLE, and MAPE to core objectives while checking for negative target values in ``invalid_targets_data_check`` :pr:`1574`
        * Added validation checks for binary problems with regression-like datasets and multiclass problems without true multiclass targets in ``invalid_targets_data_check`` :pr:`1665`
        * Added time series support for ``make_pipeline`` :pr:`1566`
        * Added target name for output of pipeline ``predict`` method :pr:`1578`
        * Added multiclass check to ``InvalidTargetDataCheck`` for two examples per class :pr:`1596`
        * Added support for ``graphviz`` ``v0.16`` :pr:`1657`
        * Enhanced time series pipelines to accept empty features :pr:`1651`
        * Added KNN Classifier to estimators. :pr:`1650`
        * Added support for list inputs for objectives :pr:`1663`
        * Added support for ``AutoMLSearch`` to handle time series classification pipelines :pr:`1666`
        * Enhanced ``DelayedFeaturesTransformer`` to encode categorical features and targets before delaying them :pr:`1691`
        * Added 2-way dependence plots. :pr:`1690`
        * Added ability to directly iterate through components within Pipelines :pr:`1583`
    * Fixes
        * Fixed inconsistent attributes and added Exceptions to docs :pr:`1673`
        * Fixed ``TargetLeakageDataCheck`` to use Woodwork ``mutual_information`` rather than using Pandas' Pearson Correlation :pr:`1616`
        * Fixed thresholding for pipelines in ``AutoMLSearch`` to only threshold binary classification pipelines :pr:`1622` :pr:`1626`
        * Updated ``load_data`` to return Woodwork structures and update default parameter value for ``index`` to ``None`` :pr:`1610`
        * Pinned scipy at < 1.6.0 while we work on adding support :pr:`1629`
        * Fixed data check message formatting in ``AutoMLSearch`` :pr:`1633`
        * Addressed stacked ensemble component for ``scikit-learn`` v0.24 support by setting ``shuffle=True`` for default CV :pr:`1613`
        * Fixed bug where ``Imputer`` reset the index on ``X`` :pr:`1590`
        * Fixed ``AutoMLSearch`` stacktrace when a cutom objective was passed in as a primary objective or additional objective :pr:`1575`
        * Fixed custom index bug for ``MAPE`` objective :pr:`1641`
        * Fixed index bug for ``TextFeaturizer`` and ``LSA`` components :pr:`1644`
        * Limited ``load_fraud`` dataset loaded into ``automl.ipynb`` :pr:`1646`
        * ``add_to_rankings`` updates ``AutoMLSearch.best_pipeline`` when necessary :pr:`1647`
        * Fixed bug where time series baseline estimators were not receiving ``gap`` and ``max_delay`` in ``AutoMLSearch`` :pr:`1645`
        * Fixed jupyter notebooks to help the RTD buildtime :pr:`1654`
        * Added ``positive_only`` objectives to ``non_core_objectives`` :pr:`1661`
        * Fixed stacking argument ``n_jobs`` for IterativeAlgorithm :pr:`1706`
        * Updated CatBoost estimators to return self in ``.fit()`` rather than the underlying model for consistency :pr:`1701`
        * Added ability to initialize pipeline parameters in ``AutoMLSearch`` constructor :pr:`1676`
    * Changes
        * Added labeling to ``graph_confusion_matrix`` :pr:`1632`
        * Rerunning search for ``AutoMLSearch`` results in a message thrown rather than failing the search, and removed ``has_searched`` property :pr:`1647`
        * Changed tuner class to allow and ignore single parameter values as input :pr:`1686`
        * Capped LightGBM version limit to remove bug in docs :pr:`1711`
        * Removed support for `np.random.RandomState` in EvalML :pr:`1727`
    * Documentation Changes
        * Update Model Understanding in the user guide to include ``visualize_decision_tree`` :pr:`1678`
        * Updated docs to include information about ``AutoMLSearch`` callback parameters and methods :pr:`1577`
        * Updated docs to prompt users to install graphiz on Mac :pr:`1656`
        * Added ``infer_feature_types`` to the ``start.ipynb`` guide :pr:`1700`
        * Added multicollinearity data check to API reference and docs :pr:`1707`
    * Testing Changes

.. warning::

    **Breaking Changes**
        * Removed ``has_searched`` property from ``AutoMLSearch`` :pr:`1647`
        * Components and pipelines return ``Woodwork`` data structures instead of ``pandas`` data structures :pr:`1668`
        * Removed support for `np.random.RandomState` in EvalML. Rather than passing ``np.random.RandomState`` as component and pipeline random_state values, we use int random_seed :pr:`1727`


**v0.17.0 Dec. 29, 2020**
    * Enhancements
        * Added ``save_plot`` that allows for saving figures from different backends :pr:`1588`
        * Added ``LightGBM Regressor`` to regression components :pr:`1459`
        * Added ``visualize_decision_tree`` for tree visualization with ``decision_tree_data_from_estimator`` and ``decision_tree_data_from_pipeline`` to reformat tree structure output :pr:`1511`
        * Added `DFS Transformer` component into transformer components :pr:`1454`
        * Added ``MAPE`` to the standard metrics for time series problems and update objectives :pr:`1510`
        * Added ``graph_prediction_vs_actual_over_time`` and ``get_prediction_vs_actual_over_time_data`` to the model understanding module for time series problems :pr:`1483`
        * Added a ``ComponentGraph`` class that will support future pipelines as directed acyclic graphs :pr:`1415`
        * Updated data checks to accept ``Woodwork`` data structures :pr:`1481`
        * Added parameter to ``InvalidTargetDataCheck`` to show only top unique values rather than all unique values :pr:`1485`
        * Added multicollinearity data check :pr:`1515`
        * Added baseline pipeline and components for time series regression problems :pr:`1496`
        * Added more information to users about ensembling behavior in ``AutoMLSearch`` :pr:`1527`
        * Add woodwork support for more utility and graph methods :pr:`1544`
        * Changed ``DateTimeFeaturizer`` to encode features as int :pr:`1479`
        * Return trained pipelines from ``AutoMLSearch.best_pipeline`` :pr:`1547`
        * Added utility method so that users can set feature types without having to learn about Woodwork directly :pr:`1555`
        * Added Linear Discriminant Analysis transformer for dimensionality reduction :pr:`1331`
        * Added multiclass support for ``partial_dependence`` and ``graph_partial_dependence`` :pr:`1554`
        * Added ``TimeSeriesBinaryClassificationPipeline`` and ``TimeSeriesMulticlassClassificationPipeline`` classes :pr:`1528`
        * Added ``make_data_splitter`` method for easier automl data split customization :pr:`1568`
        * Integrated ``ComponentGraph`` class into Pipelines for full non-linear pipeline support :pr:`1543`
        * Update ``AutoMLSearch`` constructor to take training data instead of ``search`` and ``add_to_leaderboard`` :pr:`1597`
        * Update ``split_data`` helper args :pr:`1597`
        * Add problem type utils ``is_regression``, ``is_classification``, ``is_timeseries`` :pr:`1597`
        * Rename ``AutoMLSearch`` ``data_split`` arg to ``data_splitter`` :pr:`1569`
    * Fixes
        * Fix AutoML not passing CV folds to ``DefaultDataChecks`` for usage by ``ClassImbalanceDataCheck`` :pr:`1619`
        * Fix Windows CI jobs: install ``numba`` via conda, required for ``shap`` :pr:`1490`
        * Added custom-index support for `reset-index-get_prediction_vs_actual_over_time_data` :pr:`1494`
        * Fix ``generate_pipeline_code`` to account for boolean and None differences between Python and JSON :pr:`1524` :pr:`1531`
        * Set max value for plotly and xgboost versions while we debug CI failures with newer versions :pr:`1532`
        * Undo version pinning for plotly :pr:`1533`
        * Fix ReadTheDocs build by updating the version of ``setuptools`` :pr:`1561`
        * Set ``random_state`` of data splitter in AutoMLSearch to take int to keep consistency in the resulting splits :pr:`1579`
        * Pin sklearn version while we work on adding support :pr:`1594`
        * Pin pandas at <1.2.0 while we work on adding support :pr:`1609`
        * Pin graphviz at < 0.16 while we work on adding support :pr:`1609`
    * Changes
        * Reverting ``save_graph`` :pr:`1550` to resolve kaleido build issues :pr:`1585`
        * Update circleci badge to apply to ``main`` :pr:`1489`
        * Added script to generate github markdown for releases :pr:`1487`
        * Updated selection using pandas ``dtypes`` to selecting using Woodwork logical types :pr:`1551`
        * Updated dependencies to fix ``ImportError: cannot import name 'MaskedArray' from 'sklearn.utils.fixes'`` error and to address Woodwork and Featuretool dependencies :pr:`1540`
        * Made ``get_prediction_vs_actual_data()`` a public method :pr:`1553`
        * Updated ``Woodwork`` version requirement to v0.0.7 :pr:`1560`
        * Move data splitters from ``evalml.automl.data_splitters`` to ``evalml.preprocessing.data_splitters`` :pr:`1597`
        * Rename "# Testing" in automl log output to "# Validation" :pr:`1597`
    * Documentation Changes
        * Added partial dependence methods to API reference :pr:`1537`
        * Updated documentation for confusion matrix methods :pr:`1611`
    * Testing Changes
        * Set ``n_jobs=1`` in most unit tests to reduce memory :pr:`1505`

.. warning::

    **Breaking Changes**
        * Updated minimal dependencies: ``numpy>=1.19.1``, ``pandas>=1.1.0``, ``scikit-learn>=0.23.1``, ``scikit-optimize>=0.8.1``
        * Updated ``AutoMLSearch.best_pipeline`` to return a trained pipeline. Pass in ``train_best_pipeline=False`` to AutoMLSearch in order to return an untrained pipeline.
        * Pipeline component instances can no longer be iterated through using ``Pipeline.component_graph`` :pr:`1543`
        * Update ``AutoMLSearch`` constructor to take training data instead of ``search`` and ``add_to_leaderboard`` :pr:`1597`
        * Update ``split_data`` helper args :pr:`1597`
        * Move data splitters from ``evalml.automl.data_splitters`` to ``evalml.preprocessing.data_splitters`` :pr:`1597`
        * Rename ``AutoMLSearch`` ``data_split`` arg to ``data_splitter`` :pr:`1569`



**v0.16.1 Dec. 1, 2020**
    * Enhancements
        * Pin woodwork version to v0.0.6 to avoid breaking changes :pr:`1484`
        * Updated ``Woodwork`` to >=0.0.5 in ``core-requirements.txt`` :pr:`1473`
        * Removed ``copy_dataframe`` parameter for ``Woodwork``, updated ``Woodwork`` to >=0.0.6 in ``core-requirements.txt`` :pr:`1478`
        * Updated ``detect_problem_type`` to use ``pandas.api.is_numeric_dtype`` :pr:`1476`
    * Changes
        * Changed ``make clean`` to delete coverage reports as a convenience for developers :pr:`1464`
        * Set ``n_jobs=-1`` by default for stacked ensemble components :pr:`1472`
    * Documentation Changes
        * Updated pipeline and component documentation and demos to use ``Woodwork`` :pr:`1466`
    * Testing Changes
        * Update dependency update checker to use everything from core and optional dependencies :pr:`1480`


**v0.16.0 Nov. 24, 2020**
    * Enhancements
        * Updated pipelines and ``make_pipeline`` to accept ``Woodwork`` inputs :pr:`1393`
        * Updated components to accept ``Woodwork`` inputs :pr:`1423`
        * Added ability to freeze hyperparameters for ``AutoMLSearch`` :pr:`1284`
        * Added ``Target Encoder`` into transformer components :pr:`1401`
        * Added callback for error handling in ``AutoMLSearch`` :pr:`1403`
        * Added the index id to the ``explain_predictions_best_worst`` output to help users identify which rows in their data are included :pr:`1365`
        * The top_k features displayed in ``explain_predictions_*`` functions are now determined by the magnitude of shap values as opposed to the ``top_k`` largest and smallest shap values. :pr:`1374`
        * Added a problem type for time series regression :pr:`1386`
        * Added a ``is_defined_for_problem_type`` method to ``ObjectiveBase`` :pr:`1386`
        * Added a ``random_state`` parameter to ``make_pipeline_from_components`` function :pr:`1411`
        * Added ``DelayedFeaturesTransformer`` :pr:`1396`
        * Added a ``TimeSeriesRegressionPipeline`` class :pr:`1418`
        * Removed ``core-requirements.txt`` from the package distribution :pr:`1429`
        * Updated data check messages to include a `"code"` and `"details"` fields :pr:`1451`, :pr:`1462`
        * Added a ``TimeSeriesSplit`` data splitter for time series problems :pr:`1441`
        * Added a ``problem_configuration`` parameter to AutoMLSearch :pr:`1457`
    * Fixes
        * Fixed ``IndexError`` raised in ``AutoMLSearch`` when ``ensembling = True`` but only one pipeline to iterate over :pr:`1397`
        * Fixed stacked ensemble input bug and LightGBM warning and bug in ``AutoMLSearch`` :pr:`1388`
        * Updated enum classes to show possible enum values as attributes :pr:`1391`
        * Updated calls to ``Woodwork``'s ``to_pandas()`` to ``to_series()`` and ``to_dataframe()`` :pr:`1428`
        * Fixed bug in OHE where column names were not guaranteed to be unique :pr:`1349`
        * Fixed bug with percent improvement of ``ExpVariance`` objective on data with highly skewed target :pr:`1467`
        * Fix SimpleImputer error which occurs when all features are bool type :pr:`1215`
    * Changes
        * Changed ``OutliersDataCheck`` to return the list of columns, rather than rows, that contain outliers :pr:`1377`
        * Simplified and cleaned output for Code Generation :pr:`1371`
        * Reverted changes from :pr:`1337` :pr:`1409`
        * Updated data checks to return dictionary of warnings and errors instead of a list :pr:`1448`
        * Updated ``AutoMLSearch`` to pass ``Woodwork`` data structures to every pipeline (instead of pandas DataFrames) :pr:`1450`
        * Update ``AutoMLSearch`` to default to ``max_batches=1`` instead of ``max_iterations=5`` :pr:`1452`
        * Updated _evaluate_pipelines to consolidate side effects :pr:`1410`
    * Documentation Changes
        * Added description of CLA to contributing guide, updated description of draft PRs :pr:`1402`
        * Updated documentation to include all data checks, ``DataChecks``, and usage of data checks in AutoML :pr:`1412`
        * Updated docstrings from ``np.array`` to ``np.ndarray`` :pr:`1417`
        * Added section on stacking ensembles in AutoMLSearch documentation :pr:`1425`
    * Testing Changes
        * Removed ``category_encoders`` from test-requirements.txt :pr:`1373`
        * Tweak codecov.io settings again to avoid flakes :pr:`1413`
        * Modified ``make lint`` to check notebook versions in the docs :pr:`1431`
        * Modified ``make lint-fix`` to standardize notebook versions in the docs :pr:`1431`
        * Use new version of pull request Github Action for dependency check (:pr:`1443`)
        * Reduced number of workers for tests to 4 :pr:`1447`

.. warning::

    **Breaking Changes**
        * The ``top_k`` and ``top_k_features`` parameters in ``explain_predictions_*`` functions now return ``k`` features as opposed to ``2 * k`` features :pr:`1374`
        * Renamed ``problem_type`` to ``problem_types`` in ``RegressionObjective``, ``BinaryClassificationObjective``, and ``MulticlassClassificationObjective`` :pr:`1319`
        * Data checks now return a dictionary of warnings and errors instead of a list :pr:`1448`



**v0.15.0 Oct. 29, 2020**
    * Enhancements
        * Added stacked ensemble component classes (``StackedEnsembleClassifier``, ``StackedEnsembleRegressor``) :pr:`1134`
        * Added stacked ensemble components to ``AutoMLSearch`` :pr:`1253`
        * Added ``DecisionTreeClassifier`` and ``DecisionTreeRegressor`` to AutoML :pr:`1255`
        * Added ``graph_prediction_vs_actual`` in ``model_understanding`` for regression problems :pr:`1252`
        * Added parameter to ``OneHotEncoder`` to enable filtering for features to encode for :pr:`1249`
        * Added percent-better-than-baseline for all objectives to automl.results :pr:`1244`
        * Added ``HighVarianceCVDataCheck`` and replaced synonymous warning in ``AutoMLSearch`` :pr:`1254`
        * Added `PCA Transformer` component for dimensionality reduction :pr:`1270`
        * Added ``generate_pipeline_code`` and ``generate_component_code`` to allow for code generation given a pipeline or component instance :pr:`1306`
        * Added ``PCA Transformer`` component for dimensionality reduction :pr:`1270`
        * Updated ``AutoMLSearch`` to support ``Woodwork`` data structures :pr:`1299`
        * Added cv_folds to ``ClassImbalanceDataCheck`` and added this check to ``DefaultDataChecks`` :pr:`1333`
        * Make ``max_batches`` argument to ``AutoMLSearch.search`` public :pr:`1320`
        * Added text support to automl search :pr:`1062`
        * Added ``_pipelines_per_batch`` as a private argument to ``AutoMLSearch`` :pr:`1355`
    * Fixes
        * Fixed ML performance issue with ordered datasets: always shuffle data in automl's default CV splits :pr:`1265`
        * Fixed broken ``evalml info`` CLI command :pr:`1293`
        * Fixed ``boosting type='rf'`` for LightGBM Classifier, as well as ``num_leaves`` error :pr:`1302`
        * Fixed bug in ``explain_predictions_best_worst`` where a custom index in the target variable would cause a ``ValueError`` :pr:`1318`
        * Added stacked ensemble estimators to to ``evalml.pipelines.__init__`` file :pr:`1326`
        * Fixed bug in OHE where calls to transform were not deterministic if ``top_n`` was less than the number of categories in a column :pr:`1324`
        * Fixed LightGBM warning messages during AutoMLSearch :pr:`1342`
        * Fix warnings thrown during AutoMLSearch in ``HighVarianceCVDataCheck`` :pr:`1346`
        * Fixed bug where TrainingValidationSplit would return invalid location indices for dataframes with a custom index :pr:`1348`
        * Fixed bug where the AutoMLSearch ``random_state`` was not being passed to the created pipelines :pr:`1321`
    * Changes
        * Allow ``add_to_rankings`` to be called before AutoMLSearch is called :pr:`1250`
        * Removed Graphviz from test-requirements to add to requirements.txt :pr:`1327`
        * Removed ``max_pipelines`` parameter from ``AutoMLSearch`` :pr:`1264`
        * Include editable installs in all install make targets :pr:`1335`
        * Made pip dependencies `featuretools` and `nlp_primitives` core dependencies :pr:`1062`
        * Removed `PartOfSpeechCount` from `TextFeaturizer` transform primitives :pr:`1062`
        * Added warning for ``partial_dependency`` when the feature includes null values :pr:`1352`
    * Documentation Changes
        * Fixed and updated code blocks in Release Notes :pr:`1243`
        * Added DecisionTree estimators to API Reference :pr:`1246`
        * Changed class inheritance display to flow vertically :pr:`1248`
        * Updated cost-benefit tutorial to use a holdout/test set :pr:`1159`
        * Added ``evalml info`` command to documentation :pr:`1293`
        * Miscellaneous doc updates :pr:`1269`
        * Removed conda pre-release testing from the release process document :pr:`1282`
        * Updates to contributing guide :pr:`1310`
        * Added Alteryx footer to docs with Twitter and Github link :pr:`1312`
        * Added documentation for evalml installation for Python 3.6 :pr:`1322`
        * Added documentation changes to make the API Docs easier to understand :pr:`1323`
        * Fixed documentation for ``feature_importance`` :pr:`1353`
        * Added tutorial for running `AutoML` with text data :pr:`1357`
        * Added documentation for woodwork integration with automl search :pr:`1361`
    * Testing Changes
        * Added tests for ``jupyter_check`` to handle IPython :pr:`1256`
        * Cleaned up ``make_pipeline`` tests to test for all estimators :pr:`1257`
        * Added a test to check conda build after merge to main :pr:`1247`
        * Removed code that was lacking codecov for ``__main__.py`` and unnecessary :pr:`1293`
        * Codecov: round coverage up instead of down :pr:`1334`
        * Add DockerHub credentials to CI testing environment :pr:`1356`
        * Add DockerHub credentials to conda testing environment :pr:`1363`

.. warning::

    **Breaking Changes**
        * Renamed ``LabelLeakageDataCheck`` to ``TargetLeakageDataCheck`` :pr:`1319`
        * ``max_pipelines`` parameter has been removed from ``AutoMLSearch``. Please use ``max_iterations`` instead. :pr:`1264`
        * ``AutoMLSearch.search()`` will now log a warning if the input is not a ``Woodwork`` data structure (``pandas``, ``numpy``) :pr:`1299`
        * Make ``max_batches`` argument to ``AutoMLSearch.search`` public :pr:`1320`
        * Removed unused argument `feature_types` from AutoMLSearch.search :pr:`1062`

**v0.14.1 Sep. 29, 2020**
    * Enhancements
        * Updated partial dependence methods to support calculating numeric columns in a dataset with non-numeric columns :pr:`1150`
        * Added ``get_feature_names`` on ``OneHotEncoder`` :pr:`1193`
        * Added ``detect_problem_type`` to ``problem_type/utils.py`` to automatically detect the problem type given targets :pr:`1194`
        * Added LightGBM to ``AutoMLSearch`` :pr:`1199`
        * Updated ``scikit-learn`` and ``scikit-optimize`` to use latest versions - 0.23.2 and 0.8.1 respectively :pr:`1141`
        * Added ``__str__`` and ``__repr__`` for pipelines and components :pr:`1218`
        * Included internal target check for both training and validation data in ``AutoMLSearch`` :pr:`1226`
        * Added ``ProblemTypes.all_problem_types`` helper to get list of supported problem types :pr:`1219`
        * Added ``DecisionTreeClassifier`` and ``DecisionTreeRegressor`` classes :pr:`1223`
        * Added ``ProblemTypes.all_problem_types`` helper to get list of supported problem types :pr:`1219`
        * ``DataChecks`` can now be parametrized by passing a list of ``DataCheck`` classes and a parameter dictionary :pr:`1167`
        * Added first CV fold score as validation score in ``AutoMLSearch.rankings`` :pr:`1221`
        * Updated ``flake8`` configuration to enable linting on ``__init__.py`` files :pr:`1234`
        * Refined ``make_pipeline_from_components`` implementation :pr:`1204`
    * Fixes
        * Updated GitHub URL after migration to Alteryx GitHub org :pr:`1207`
        * Changed Problem Type enum to be more similar to the string name :pr:`1208`
        * Wrapped call to scikit-learn's partial dependence method in a ``try``/``finally`` block :pr:`1232`
    * Changes
        * Added ``allow_writing_files`` as a named argument to CatBoost estimators. :pr:`1202`
        * Added ``solver`` and ``multi_class`` as named arguments to ``LogisticRegressionClassifier`` :pr:`1202`
        * Replaced pipeline's ``._transform`` method to evaluate all the preprocessing steps of a pipeline with ``.compute_estimator_features`` :pr:`1231`
        * Changed default large dataset train/test splitting behavior :pr:`1205`
    * Documentation Changes
        * Included description of how to access the component instances and features for pipeline user guide :pr:`1163`
        * Updated API docs to refer to target as "target" instead of "labels" for non-classification tasks and minor docs cleanup :pr:`1160`
        * Added Class Imbalance Data Check to ``api_reference.rst`` :pr:`1190` :pr:`1200`
        * Added pipeline properties to API reference :pr:`1209`
        * Clarified what the objective parameter in AutoML is used for in AutoML API reference and AutoML user guide :pr:`1222`
        * Updated API docs to include ``skopt.space.Categorical`` option for component hyperparameter range definition :pr:`1228`
        * Added install documentation for ``libomp`` in order to use LightGBM on Mac :pr:`1233`
        * Improved description of ``max_iterations`` in documentation :pr:`1212`
        * Removed unused code from sphinx conf :pr:`1235`
    * Testing Changes

.. warning::

    **Breaking Changes**
        * ``DefaultDataChecks`` now accepts a ``problem_type`` parameter that must be specified :pr:`1167`
        * Pipeline's ``._transform`` method to evaluate all the preprocessing steps of a pipeline has been replaced with ``.compute_estimator_features`` :pr:`1231`
        * ``get_objectives`` has been renamed to ``get_core_objectives``. This function will now return a list of valid objective instances :pr:`1230`


**v0.13.2 Sep. 17, 2020**
    * Enhancements
        * Added ``output_format`` field to explain predictions functions :pr:`1107`
        * Modified ``get_objective`` and ``get_objectives`` to be able to return any objective in ``evalml.objectives`` :pr:`1132`
        * Added a ``return_instance`` boolean parameter to ``get_objective`` :pr:`1132`
        * Added ``ClassImbalanceDataCheck`` to determine whether target imbalance falls below a given threshold :pr:`1135`
        * Added label encoder to LightGBM for binary classification :pr:`1152`
        * Added labels for the row index of confusion matrix :pr:`1154`
        * Added ``AutoMLSearch`` object as another parameter in search callbacks :pr:`1156`
        * Added the corresponding probability threshold for each point displayed in ``graph_roc_curve`` :pr:`1161`
        * Added ``__eq__`` for ``ComponentBase`` and ``PipelineBase`` :pr:`1178`
        * Added support for multiclass classification for ``roc_curve`` :pr:`1164`
        * Added ``categories`` accessor to ``OneHotEncoder`` for listing the categories associated with a feature :pr:`1182`
        * Added utility function to create pipeline instances from a list of component instances :pr:`1176`
    * Fixes
        * Fixed XGBoost column names for partial dependence methods :pr:`1104`
        * Removed dead code validating column type from ``TextFeaturizer`` :pr:`1122`
        * Fixed issue where ``Imputer`` cannot fit when there is None in a categorical or boolean column :pr:`1144`
        * ``OneHotEncoder`` preserves the custom index in the input data :pr:`1146`
        * Fixed representation for ``ModelFamily`` :pr:`1165`
        * Removed duplicate ``nbsphinx`` dependency in ``dev-requirements.txt`` :pr:`1168`
        * Users can now pass in any valid kwargs to all estimators :pr:`1157`
        * Remove broken accessor ``OneHotEncoder.get_feature_names`` and unneeded base class :pr:`1179`
        * Removed LightGBM Estimator from AutoML models :pr:`1186`
    * Changes
        * Pinned ``scikit-optimize`` version to 0.7.4 :pr:`1136`
        * Removed ``tqdm`` as a dependency :pr:`1177`
        * Added lightgbm version 3.0.0 to ``latest_dependency_versions.txt`` :pr:`1185`
        * Rename ``max_pipelines`` to ``max_iterations`` :pr:`1169`
    * Documentation Changes
        * Fixed API docs for ``AutoMLSearch`` ``add_result_callback`` :pr:`1113`
        * Added a step to our release process for pushing our latest version to conda-forge :pr:`1118`
        * Added warning for missing ipywidgets dependency for using ``PipelineSearchPlots`` on Jupyterlab :pr:`1145`
        * Updated ``README.md`` example to load demo dataset :pr:`1151`
        * Swapped mapping of breast cancer targets in ``model_understanding.ipynb`` :pr:`1170`
    * Testing Changes
        * Added test confirming ``TextFeaturizer`` never outputs null values :pr:`1122`
        * Changed Python version of ``Update Dependencies`` action to 3.8.x :pr:`1137`
        * Fixed release notes check-in test for ``Update Dependencies`` actions :pr:`1172`

.. warning::

    **Breaking Changes**
        * ``get_objective`` will now return a class definition rather than an instance by default :pr:`1132`
        * Deleted ``OPTIONS`` dictionary in ``evalml.objectives.utils.py`` :pr:`1132`
        * If specifying an objective by string, the string must now match the objective's name field, case-insensitive :pr:`1132`
        * Passing "Cost Benefit Matrix", "Fraud Cost", "Lead Scoring", "Mean Squared Log Error",
            "Recall", "Recall Macro", "Recall Micro", "Recall Weighted", or "Root Mean Squared Log Error" to ``AutoMLSearch`` will now result in a ``ValueError``
            rather than an ``ObjectiveNotFoundError`` :pr:`1132`
        * Search callbacks ``start_iteration_callback`` and ``add_results_callback`` have changed to include a copy of the AutoMLSearch object as a third parameter :pr:`1156`
        * Deleted ``OneHotEncoder.get_feature_names`` method which had been broken for a while, in favor of pipelines' ``input_feature_names`` :pr:`1179`
        * Deleted empty base class ``CategoricalEncoder`` which ``OneHotEncoder`` component was inheriting from :pr:`1176`
        * Results from ``roc_curve`` will now return as a list of dictionaries with each dictionary representing a class :pr:`1164`
        * ``max_pipelines`` now raises a ``DeprecationWarning`` and will be removed in the next release. ``max_iterations`` should be used instead. :pr:`1169`


**v0.13.1 Aug. 25, 2020**
    * Enhancements
        * Added Cost-Benefit Matrix objective for binary classification :pr:`1038`
        * Split ``fill_value`` into ``categorical_fill_value`` and ``numeric_fill_value`` for Imputer :pr:`1019`
        * Added ``explain_predictions`` and ``explain_predictions_best_worst`` for explaining multiple predictions with SHAP :pr:`1016`
        * Added new LSA component for text featurization :pr:`1022`
        * Added guide on installing with conda :pr:`1041`
        * Added a “cost-benefit curve” util method to graph cost-benefit matrix scores vs. binary classification thresholds :pr:`1081`
        * Standardized error when calling transform/predict before fit for pipelines :pr:`1048`
        * Added ``percent_better_than_baseline`` to AutoML search rankings and full rankings table :pr:`1050`
        * Added one-way partial dependence and partial dependence plots :pr:`1079`
        * Added "Feature Value" column to prediction explanation reports. :pr:`1064`
        * Added LightGBM classification estimator :pr:`1082`, :pr:`1114`
        * Added ``max_batches`` parameter to ``AutoMLSearch`` :pr:`1087`
    * Fixes
        * Updated ``TextFeaturizer`` component to no longer require an internet connection to run :pr:`1022`
        * Fixed non-deterministic element of ``TextFeaturizer`` transformations :pr:`1022`
        * Added a StandardScaler to all ElasticNet pipelines :pr:`1065`
        * Updated cost-benefit matrix to normalize score :pr:`1099`
        * Fixed logic in ``calculate_percent_difference`` so that it can handle negative values :pr:`1100`
    * Changes
        * Added ``needs_fitting`` property to ``ComponentBase`` :pr:`1044`
        * Updated references to data types to use datatype lists defined in ``evalml.utils.gen_utils`` :pr:`1039`
        * Remove maximum version limit for SciPy dependency :pr:`1051`
        * Moved ``all_components`` and other component importers into runtime methods :pr:`1045`
        * Consolidated graphing utility methods under ``evalml.utils.graph_utils`` :pr:`1060`
        * Made slight tweaks to how ``TextFeaturizer`` uses ``featuretools``, and did some refactoring of that and of LSA :pr:`1090`
        * Changed ``show_all_features`` parameter into ``importance_threshold``, which allows for thresholding feature importance :pr:`1097`, :pr:`1103`
    * Documentation Changes
        * Update ``setup.py`` URL to point to the github repo :pr:`1037`
        * Added tutorial for using the cost-benefit matrix objective :pr:`1088`
        * Updated ``model_understanding.ipynb`` to include documentation for using plotly on Jupyter Lab :pr:`1108`
    * Testing Changes
        * Refactor CircleCI tests to use matrix jobs (:pr:`1043`)
        * Added a test to check that all test directories are included in evalml package :pr:`1054`


.. warning::

    **Breaking Changes**
        * ``confusion_matrix`` and ``normalize_confusion_matrix`` have been moved to ``evalml.utils`` :pr:`1038`
        * All graph utility methods previously under ``evalml.pipelines.graph_utils`` have been moved to ``evalml.utils.graph_utils`` :pr:`1060`


**v0.12.2 Aug. 6, 2020**
    * Enhancements
        * Add save/load method to components :pr:`1023`
        * Expose pickle ``protocol`` as optional arg to save/load :pr:`1023`
        * Updated estimators used in AutoML to include ExtraTrees and ElasticNet estimators :pr:`1030`
    * Fixes
    * Changes
        * Removed ``DeprecationWarning`` for ``SimpleImputer`` :pr:`1018`
    * Documentation Changes
        * Add note about version numbers to release process docs :pr:`1034`
    * Testing Changes
        * Test files are now included in the evalml package :pr:`1029`


**v0.12.0 Aug. 3, 2020**
    * Enhancements
        * Added string and categorical targets support for binary and multiclass pipelines and check for numeric targets for ``DetectLabelLeakage`` data check :pr:`932`
        * Added clear exception for regression pipelines if target datatype is string or categorical :pr:`960`
        * Added target column names and class labels in ``predict`` and ``predict_proba`` output for pipelines :pr:`951`
        * Added ``_compute_shap_values`` and ``normalize_values`` to ``pipelines/explanations`` module :pr:`958`
        * Added ``explain_prediction`` feature which explains single predictions with SHAP :pr:`974`
        * Added Imputer to allow different imputation strategies for numerical and categorical dtypes :pr:`991`
        * Added support for configuring logfile path using env var, and don't create logger if there are filesystem errors :pr:`975`
        * Updated catboost estimators' default parameters and automl hyperparameter ranges to speed up fit time :pr:`998`
    * Fixes
        * Fixed ReadtheDocs warning failure regarding embedded gif :pr:`943`
        * Removed incorrect parameter passed to pipeline classes in ``_add_baseline_pipelines`` :pr:`941`
        * Added universal error for calling ``predict``, ``predict_proba``, ``transform``, and ``feature_importances`` before fitting :pr:`969`, :pr:`994`
        * Made ``TextFeaturizer`` component and pip dependencies ``featuretools`` and ``nlp_primitives`` optional :pr:`976`
        * Updated imputation strategy in automl to no longer limit impute strategy to ``most_frequent`` for all features if there are any categorical columns :pr:`991`
        * Fixed ``UnboundLocalError`` for ``cv_pipeline`` when automl search errors :pr:`996`
        * Fixed ``Imputer`` to reset dataframe index to preserve behavior expected from  ``SimpleImputer`` :pr:`1009`
    * Changes
        * Moved ``get_estimators`` to ``evalml.pipelines.components.utils`` :pr:`934`
        * Modified Pipelines to raise ``PipelineScoreError`` when they encounter an error during scoring :pr:`936`
        * Moved ``evalml.model_families.list_model_families`` to ``evalml.pipelines.components.allowed_model_families`` :pr:`959`
        * Renamed ``DateTimeFeaturization`` to ``DateTimeFeaturizer`` :pr:`977`
        * Added check to stop search and raise an error if all pipelines in a batch return NaN scores :pr:`1015`
    * Documentation Changes
        * Updated ``README.md`` :pr:`963`
        * Reworded message when errors are returned from data checks in search :pr:`982`
        * Added section on understanding model predictions with ``explain_prediction`` to User Guide :pr:`981`
        * Added a section to the user guide and api reference about how XGBoost and CatBoost are not fully supported. :pr:`992`
        * Added custom components section in user guide :pr:`993`
        * Updated FAQ section formatting :pr:`997`
        * Updated release process documentation :pr:`1003`
    * Testing Changes
        * Moved ``predict_proba`` and ``predict`` tests regarding string / categorical targets to ``test_pipelines.py`` :pr:`972`
        * Fixed dependency update bot by updating python version to 3.7 to avoid frequent github version updates :pr:`1002`


.. warning::

    **Breaking Changes**
        * ``get_estimators`` has been moved to ``evalml.pipelines.components.utils`` (previously was under ``evalml.pipelines.utils``) :pr:`934`
        * Removed the ``raise_errors`` flag in AutoML search. All errors during pipeline evaluation will be caught and logged. :pr:`936`
        * ``evalml.model_families.list_model_families`` has been moved to ``evalml.pipelines.components.allowed_model_families`` :pr:`959`
        * ``TextFeaturizer``: the ``featuretools`` and ``nlp_primitives`` packages must be installed after installing evalml in order to use this component :pr:`976`
        * Renamed ``DateTimeFeaturization`` to ``DateTimeFeaturizer`` :pr:`977`


**v0.11.2 July 16, 2020**
    * Enhancements
        * Added ``NoVarianceDataCheck`` to ``DefaultDataChecks`` :pr:`893`
        * Added text processing and featurization component ``TextFeaturizer`` :pr:`913`, :pr:`924`
        * Added additional checks to ``InvalidTargetDataCheck`` to handle invalid target data types :pr:`929`
        * ``AutoMLSearch`` will now handle ``KeyboardInterrupt`` and prompt user for confirmation :pr:`915`
    * Fixes
        * Makes automl results a read-only property :pr:`919`
    * Changes
        * Deleted static pipelines and refactored tests involving static pipelines, removed ``all_pipelines()`` and ``get_pipelines()`` :pr:`904`
        * Moved ``list_model_families`` to ``evalml.model_family.utils`` :pr:`903`
        * Updated ``all_pipelines``, ``all_estimators``, ``all_components`` to use the same mechanism for dynamically generating their elements :pr:`898`
        * Rename ``master`` branch to ``main`` :pr:`918`
        * Add pypi release github action :pr:`923`
        * Updated ``AutoMLSearch.search`` stdout output and logging and removed tqdm progress bar :pr:`921`
        * Moved automl config checks previously in ``search()`` to init :pr:`933`
    * Documentation Changes
        * Reorganized and rewrote documentation :pr:`937`
        * Updated to use pydata sphinx theme :pr:`937`
        * Updated docs to use ``release_notes`` instead of ``changelog`` :pr:`942`
    * Testing Changes
        * Cleaned up fixture names and usages in tests :pr:`895`


.. warning::

    **Breaking Changes**
        * ``list_model_families`` has been moved to ``evalml.model_family.utils`` (previously was under ``evalml.pipelines.utils``) :pr:`903`
        * ``get_estimators`` has been moved to ``evalml.pipelines.components.utils`` (previously was under ``evalml.pipelines.utils``) :pr:`934`
        * Static pipeline definitions have been removed, but similar pipelines can still be constructed via creating an instance of ``PipelineBase`` :pr:`904`
        * ``all_pipelines()`` and ``get_pipelines()`` utility methods have been removed :pr:`904`


**v0.11.0 June 30, 2020**
    * Enhancements
        * Added multiclass support for ROC curve graphing :pr:`832`
        * Added preprocessing component to drop features whose percentage of NaN values exceeds a specified threshold :pr:`834`
        * Added data check to check for problematic target labels :pr:`814`
        * Added PerColumnImputer that allows imputation strategies per column :pr:`824`
        * Added transformer to drop specific columns :pr:`827`
        * Added support for ``categories``, ``handle_error``, and ``drop`` parameters in ``OneHotEncoder`` :pr:`830` :pr:`897`
        * Added preprocessing component to handle DateTime columns featurization :pr:`838`
        * Added ability to clone pipelines and components :pr:`842`
        * Define getter method for component ``parameters`` :pr:`847`
        * Added utility methods to calculate and graph permutation importances :pr:`860`, :pr:`880`
        * Added new utility functions necessary for generating dynamic preprocessing pipelines :pr:`852`
        * Added kwargs to all components :pr:`863`
        * Updated ``AutoSearchBase`` to use dynamically generated preprocessing pipelines :pr:`870`
        * Added SelectColumns transformer :pr:`873`
        * Added ability to evaluate additional pipelines for automl search :pr:`874`
        * Added ``default_parameters`` class property to components and pipelines :pr:`879`
        * Added better support for disabling data checks in automl search :pr:`892`
        * Added ability to save and load AutoML objects to file :pr:`888`
        * Updated ``AutoSearchBase.get_pipelines`` to return an untrained pipeline instance :pr:`876`
        * Saved learned binary classification thresholds in automl results cv data dict :pr:`876`
    * Fixes
        * Fixed bug where SimpleImputer cannot handle dropped columns :pr:`846`
        * Fixed bug where PerColumnImputer cannot handle dropped columns :pr:`855`
        * Enforce requirement that builtin components save all inputted values in their parameters dict :pr:`847`
        * Don't list base classes in ``all_components`` output :pr:`847`
        * Standardize all components to output pandas data structures, and accept either pandas or numpy :pr:`853`
        * Fixed rankings and full_rankings error when search has not been run :pr:`894`
    * Changes
        * Update ``all_pipelines`` and ``all_components`` to try initializing pipelines/components, and on failure exclude them :pr:`849`
        * Refactor ``handle_components`` to ``handle_components_class``, standardize to ``ComponentBase`` subclass instead of instance :pr:`850`
        * Refactor "blacklist"/"whitelist" to "allow"/"exclude" lists :pr:`854`
        * Replaced ``AutoClassificationSearch`` and ``AutoRegressionSearch`` with ``AutoMLSearch`` :pr:`871`
        * Renamed feature_importances and permutation_importances methods to use singular names (feature_importance and permutation_importance) :pr:`883`
        * Updated ``automl`` default data splitter to train/validation split for large datasets :pr:`877`
        * Added open source license, update some repo metadata :pr:`887`
        * Removed dead code in ``_get_preprocessing_components`` :pr:`896`
    * Documentation Changes
        * Fix some typos and update the EvalML logo :pr:`872`
    * Testing Changes
        * Update the changelog check job to expect the new branching pattern for the deps update bot :pr:`836`
        * Check that all components output pandas datastructures, and can accept either pandas or numpy :pr:`853`
        * Replaced ``AutoClassificationSearch`` and ``AutoRegressionSearch`` with ``AutoMLSearch`` :pr:`871`


.. warning::

    **Breaking Changes**
        * Pipelines' static ``component_graph`` field must contain either ``ComponentBase`` subclasses or ``str``, instead of ``ComponentBase`` subclass instances :pr:`850`
        * Rename ``handle_component`` to ``handle_component_class``. Now standardizes to ``ComponentBase`` subclasses instead of ``ComponentBase`` subclass instances :pr:`850`
        * Renamed automl's ``cv`` argument to ``data_split`` :pr:`877`
        * Pipelines' and classifiers' ``feature_importances`` is renamed ``feature_importance``, ``graph_feature_importances`` is renamed ``graph_feature_importance`` :pr:`883`
        * Passing ``data_checks=None`` to automl search will not perform any data checks as opposed to default checks. :pr:`892`
        * Pipelines to search for in AutoML are now determined automatically, rather than using the statically-defined pipeline classes. :pr:`870`
        * Updated ``AutoSearchBase.get_pipelines`` to return an untrained pipeline instance, instead of one which happened to be trained on the final cross-validation fold :pr:`876`


**v0.10.0 May 29, 2020**
    * Enhancements
        * Added baseline models for classification and regression, add functionality to calculate baseline models before searching in AutoML :pr:`746`
        * Port over highly-null guardrail as a data check and define ``DefaultDataChecks`` and ``DisableDataChecks`` classes :pr:`745`
        * Update ``Tuner`` classes to work directly with pipeline parameters dicts instead of flat parameter lists :pr:`779`
        * Add Elastic Net as a pipeline option :pr:`812`
        * Added new Pipeline option ``ExtraTrees`` :pr:`790`
        * Added precicion-recall curve metrics and plot for binary classification problems in ``evalml.pipeline.graph_utils`` :pr:`794`
        * Update the default automl algorithm to search in batches, starting with default parameters for each pipeline and iterating from there :pr:`793`
        * Added ``AutoMLAlgorithm`` class and ``IterativeAlgorithm`` impl, separated from ``AutoSearchBase`` :pr:`793`
    * Fixes
        * Update pipeline ``score`` to return ``nan`` score for any objective which throws an exception during scoring :pr:`787`
        * Fixed bug introduced in :pr:`787` where binary classification metrics requiring predicted probabilities error in scoring :pr:`798`
        * CatBoost and XGBoost classifiers and regressors can no longer have a learning rate of 0 :pr:`795`
    * Changes
        * Cleanup pipeline ``score`` code, and cleanup codecov :pr:`711`
        * Remove ``pass`` for abstract methods for codecov :pr:`730`
        * Added __str__ for AutoSearch object :pr:`675`
        * Add util methods to graph ROC and confusion matrix :pr:`720`
        * Refactor ``AutoBase`` to ``AutoSearchBase`` :pr:`758`
        * Updated AutoBase with ``data_checks`` parameter, removed previous ``detect_label_leakage`` parameter, and added functionality to run data checks before search in AutoML :pr:`765`
        * Updated our logger to use Python's logging utils :pr:`763`
        * Refactor most of ``AutoSearchBase._do_iteration`` impl into ``AutoSearchBase._evaluate`` :pr:`762`
        * Port over all guardrails to use the new DataCheck API :pr:`789`
        * Expanded ``import_or_raise`` to catch all exceptions :pr:`759`
        * Adds RMSE, MSLE, RMSLE as standard metrics :pr:`788`
        * Don't allow ``Recall`` to be used as an objective for AutoML :pr:`784`
        * Removed feature selection from pipelines :pr:`819`
        * Update default estimator parameters to make automl search faster and more accurate :pr:`793`
    * Documentation Changes
        * Add instructions to freeze ``master`` on ``release.md`` :pr:`726`
        * Update release instructions with more details :pr:`727` :pr:`733`
        * Add objective base classes to API reference :pr:`736`
        * Fix components API to match other modules :pr:`747`
    * Testing Changes
        * Delete codecov yml, use codecov.io's default :pr:`732`
        * Added unit tests for fraud cost, lead scoring, and standard metric objectives :pr:`741`
        * Update codecov client :pr:`782`
        * Updated AutoBase __str__ test to include no parameters case :pr:`783`
        * Added unit tests for ``ExtraTrees`` pipeline :pr:`790`
        * If codecov fails to upload, fail build :pr:`810`
        * Updated Python version of dependency action :pr:`816`
        * Update the dependency update bot to use a suffix when creating branches :pr:`817`

.. warning::

    **Breaking Changes**
        * The ``detect_label_leakage`` parameter for AutoML classes has been removed and replaced by a ``data_checks`` parameter :pr:`765`
        * Moved ROC and confusion matrix methods from ``evalml.pipeline.plot_utils`` to ``evalml.pipeline.graph_utils`` :pr:`720`
        * ``Tuner`` classes require a pipeline hyperparameter range dict as an init arg instead of a space definition :pr:`779`
        * ``Tuner.propose`` and ``Tuner.add`` work directly with pipeline parameters dicts instead of flat parameter lists :pr:`779`
        * ``PipelineBase.hyperparameters`` and ``custom_hyperparameters`` use pipeline parameters dict format instead of being represented as a flat list :pr:`779`
        * All guardrail functions previously under ``evalml.guardrails.utils`` will be removed and replaced by data checks :pr:`789`
        * ``Recall`` disallowed as an objective for AutoML :pr:`784`
        * ``AutoSearchBase`` parameter ``tuner`` has been renamed to ``tuner_class`` :pr:`793`
        * ``AutoSearchBase`` parameter ``possible_pipelines`` and ``possible_model_families`` have been renamed to ``allowed_pipelines`` and ``allowed_model_families`` :pr:`793`


**v0.9.0 Apr. 27, 2020**
    * Enhancements
        * Added ``Accuracy`` as an standard objective :pr:`624`
        * Added verbose parameter to load_fraud :pr:`560`
        * Added Balanced Accuracy metric for binary, multiclass :pr:`612` :pr:`661`
        * Added XGBoost regressor and XGBoost regression pipeline :pr:`666`
        * Added ``Accuracy`` metric for multiclass :pr:`672`
        * Added objective name in ``AutoBase.describe_pipeline`` :pr:`686`
        * Added ``DataCheck`` and ``DataChecks``, ``Message`` classes and relevant subclasses :pr:`739`
    * Fixes
        * Removed direct access to ``cls.component_graph`` :pr:`595`
        * Add testing files to .gitignore :pr:`625`
        * Remove circular dependencies from ``Makefile`` :pr:`637`
        * Add error case for ``normalize_confusion_matrix()`` :pr:`640`
        * Fixed ``XGBoostClassifier`` and ``XGBoostRegressor`` bug with feature names that contain [, ], or < :pr:`659`
        * Update ``make_pipeline_graph`` to not accidentally create empty file when testing if path is valid :pr:`649`
        * Fix pip installation warning about docsutils version, from boto dependency :pr:`664`
        * Removed zero division warning for F1/precision/recall metrics :pr:`671`
        * Fixed ``summary`` for pipelines without estimators :pr:`707`
    * Changes
        * Updated default objective for binary/multiclass classification to log loss :pr:`613`
        * Created classification and regression pipeline subclasses and removed objective as an attribute of pipeline classes :pr:`405`
        * Changed the output of ``score`` to return one dictionary :pr:`429`
        * Created binary and multiclass objective subclasses :pr:`504`
        * Updated objectives API :pr:`445`
        * Removed call to ``get_plot_data`` from AutoML :pr:`615`
        * Set ``raise_error`` to default to True for AutoML classes :pr:`638`
        * Remove unnecessary "u" prefixes on some unicode strings :pr:`641`
        * Changed one-hot encoder to return uint8 dtypes instead of ints :pr:`653`
        * Pipeline ``_name`` field changed to ``custom_name`` :pr:`650`
        * Removed ``graphs.py`` and moved methods into ``PipelineBase`` :pr:`657`, :pr:`665`
        * Remove s3fs as a dev dependency :pr:`664`
        * Changed requirements-parser to be a core dependency :pr:`673`
        * Replace ``supported_problem_types`` field on pipelines with ``problem_type`` attribute on base classes :pr:`678`
        * Changed AutoML to only show best results for a given pipeline template in ``rankings``, added ``full_rankings`` property to show all :pr:`682`
        * Update ``ModelFamily`` values: don't list xgboost/catboost as classifiers now that we have regression pipelines for them :pr:`677`
        * Changed AutoML's ``describe_pipeline`` to get problem type from pipeline instead :pr:`685`
        * Standardize ``import_or_raise`` error messages :pr:`683`
        * Updated argument order of objectives to align with sklearn's :pr:`698`
        * Renamed ``pipeline.feature_importance_graph`` to ``pipeline.graph_feature_importances`` :pr:`700`
        * Moved ROC and confusion matrix methods to ``evalml.pipelines.plot_utils`` :pr:`704`
        * Renamed ``MultiClassificationObjective`` to ``MulticlassClassificationObjective``, to align with pipeline naming scheme :pr:`715`
    * Documentation Changes
        * Fixed some sphinx warnings :pr:`593`
        * Fixed docstring for ``AutoClassificationSearch`` with correct command :pr:`599`
        * Limit readthedocs formats to pdf, not htmlzip and epub :pr:`594` :pr:`600`
        * Clean up objectives API documentation :pr:`605`
        * Fixed function on Exploring search results page :pr:`604`
        * Update release process doc :pr:`567`
        * ``AutoClassificationSearch`` and ``AutoRegressionSearch`` show inherited methods in API reference :pr:`651`
        * Fixed improperly formatted code in breaking changes for changelog :pr:`655`
        * Added configuration to treat Sphinx warnings as errors :pr:`660`
        * Removed separate plotting section for pipelines in API reference :pr:`657`, :pr:`665`
        * Have leads example notebook load S3 files using https, so we can delete s3fs dev dependency :pr:`664`
        * Categorized components in API reference and added descriptions for each category :pr:`663`
        * Fixed Sphinx warnings about ``BalancedAccuracy`` objective :pr:`669`
        * Updated API reference to include missing components and clean up pipeline docstrings :pr:`689`
        * Reorganize API ref, and clarify pipeline sub-titles :pr:`688`
        * Add and update preprocessing utils in API reference :pr:`687`
        * Added inheritance diagrams to API reference :pr:`695`
        * Documented which default objective AutoML optimizes for :pr:`699`
        * Create seperate install page :pr:`701`
        * Include more utils in API ref, like ``import_or_raise`` :pr:`704`
        * Add more color to pipeline documentation :pr:`705`
    * Testing Changes
        * Matched install commands of ``check_latest_dependencies`` test and it's GitHub action :pr:`578`
        * Added Github app to auto assign PR author as assignee :pr:`477`
        * Removed unneeded conda installation of xgboost in windows checkin tests :pr:`618`
        * Update graph tests to always use tmpfile dir :pr:`649`
        * Changelog checkin test workaround for release PRs: If 'future release' section is empty of PR refs, pass check :pr:`658`
        * Add changelog checkin test exception for ``dep-update`` branch :pr:`723`

.. warning::

    **Breaking Changes**

    * Pipelines will now no longer take an objective parameter during instantiation, and will no longer have an objective attribute.
    * ``fit()`` and ``predict()`` now use an optional ``objective`` parameter, which is only used in binary classification pipelines to fit for a specific objective.
    * ``score()`` will now use a required ``objectives`` parameter that is used to determine all the objectives to score on. This differs from the previous behavior, where the pipeline's objective was scored on regardless.
    * ``score()`` will now return one dictionary of all objective scores.
    * ``ROC`` and ``ConfusionMatrix`` plot methods via ``Auto(*).plot`` have been removed by :pr:`615` and are replaced by ``roc_curve`` and ``confusion_matrix`` in ``evamlm.pipelines.plot_utils`` in :pr:`704`
    * ``normalize_confusion_matrix`` has been moved to ``evalml.pipelines.plot_utils`` :pr:`704`
    * Pipelines ``_name`` field changed to ``custom_name``
    * Pipelines ``supported_problem_types`` field is removed because it is no longer necessary :pr:`678`
    * Updated argument order of objectives' ``objective_function`` to align with sklearn :pr:`698`
    * ``pipeline.feature_importance_graph`` has been renamed to ``pipeline.graph_feature_importances`` in :pr:`700`
    * Removed unsupported ``MSLE`` objective :pr:`704`


**v0.8.0 Apr. 1, 2020**
    * Enhancements
        * Add normalization option and information to confusion matrix :pr:`484`
        * Add util function to drop rows with NaN values :pr:`487`
        * Renamed ``PipelineBase.name`` as ``PipelineBase.summary`` and redefined ``PipelineBase.name`` as class property :pr:`491`
        * Added access to parameters in Pipelines with ``PipelineBase.parameters`` (used to be return of ``PipelineBase.describe``) :pr:`501`
        * Added ``fill_value`` parameter for ``SimpleImputer`` :pr:`509`
        * Added functionality to override component hyperparameters and made pipelines take hyperparemeters from components :pr:`516`
        * Allow ``numpy.random.RandomState`` for random_state parameters :pr:`556`
    * Fixes
        * Removed unused dependency ``matplotlib``, and move ``category_encoders`` to test reqs :pr:`572`
    * Changes
        * Undo version cap in XGBoost placed in :pr:`402` and allowed all released of XGBoost :pr:`407`
        * Support pandas 1.0.0 :pr:`486`
        * Made all references to the logger static :pr:`503`
        * Refactored ``model_type`` parameter for components and pipelines to ``model_family`` :pr:`507`
        * Refactored ``problem_types`` for pipelines and components into ``supported_problem_types`` :pr:`515`
        * Moved ``pipelines/utils.save_pipeline`` and ``pipelines/utils.load_pipeline`` to ``PipelineBase.save`` and ``PipelineBase.load`` :pr:`526`
        * Limit number of categories encoded by ``OneHotEncoder`` :pr:`517`
    * Documentation Changes
        * Updated API reference to remove ``PipelinePlot`` and added moved ``PipelineBase`` plotting methods :pr:`483`
        * Add code style and github issue guides :pr:`463` :pr:`512`
        * Updated API reference for to surface class variables for pipelines and components :pr:`537`
        * Fixed README documentation link :pr:`535`
        * Unhid PR references in changelog :pr:`656`
    * Testing Changes
        * Added automated dependency check PR :pr:`482`, :pr:`505`
        * Updated automated dependency check comment :pr:`497`
        * Have build_docs job use python executor, so that env vars are set properly :pr:`547`
        * Added simple test to make sure ``OneHotEncoder``'s top_n works with large number of categories :pr:`552`
        * Run windows unit tests on PRs :pr:`557`


.. warning::

    **Breaking Changes**

    * ``AutoClassificationSearch`` and ``AutoRegressionSearch``'s ``model_types`` parameter has been refactored into ``allowed_model_families``
    * ``ModelTypes`` enum has been changed to ``ModelFamily``
    * Components and Pipelines now have a ``model_family`` field instead of ``model_type``
    * ``get_pipelines`` utility function now accepts ``model_families`` as an argument instead of ``model_types``
    * ``PipelineBase.name`` no longer returns structure of pipeline and has been replaced by ``PipelineBase.summary``
    * ``PipelineBase.problem_types`` and ``Estimator.problem_types`` has been renamed to ``supported_problem_types``
    * ``pipelines/utils.save_pipeline`` and ``pipelines/utils.load_pipeline`` moved to ``PipelineBase.save`` and ``PipelineBase.load``


**v0.7.0 Mar. 9, 2020**
    * Enhancements
        * Added emacs buffers to .gitignore :pr:`350`
        * Add CatBoost (gradient-boosted trees) classification and regression components and pipelines :pr:`247`
        * Added Tuner abstract base class :pr:`351`
        * Added ``n_jobs`` as parameter for ``AutoClassificationSearch`` and ``AutoRegressionSearch`` :pr:`403`
        * Changed colors of confusion matrix to shades of blue and updated axis order to match scikit-learn's :pr:`426`
        * Added ``PipelineBase`` ``.graph`` and ``.feature_importance_graph`` methods, moved from previous location :pr:`423`
        * Added support for python 3.8 :pr:`462`
    * Fixes
        * Fixed ROC and confusion matrix plots not being calculated if user passed own additional_objectives :pr:`276`
        * Fixed ReadtheDocs ``FileNotFoundError`` exception for fraud dataset :pr:`439`
    * Changes
        * Added ``n_estimators`` as a tunable parameter for XGBoost :pr:`307`
        * Remove unused parameter ``ObjectiveBase.fit_needs_proba`` :pr:`320`
        * Remove extraneous parameter ``component_type`` from all components :pr:`361`
        * Remove unused ``rankings.csv`` file :pr:`397`
        * Downloaded demo and test datasets so unit tests can run offline :pr:`408`
        * Remove ``_needs_fitting`` attribute from Components :pr:`398`
        * Changed plot.feature_importance to show only non-zero feature importances by default, added optional parameter to show all :pr:`413`
        * Refactored ``PipelineBase`` to take in parameter dictionary and moved pipeline metadata to class attribute :pr:`421`
        * Dropped support for Python 3.5 :pr:`438`
        * Removed unused ``apply.py`` file :pr:`449`
        * Clean up ``requirements.txt`` to remove unused deps :pr:`451`
        * Support installation without all required dependencies :pr:`459`
    * Documentation Changes
        * Update release.md with instructions to release to internal license key :pr:`354`
    * Testing Changes
        * Added tests for utils (and moved current utils to gen_utils) :pr:`297`
        * Moved XGBoost install into it's own separate step on Windows using Conda :pr:`313`
        * Rewind pandas version to before 1.0.0, to diagnose test failures for that version :pr:`325`
        * Added dependency update checkin test :pr:`324`
        * Rewind XGBoost version to before 1.0.0 to diagnose test failures for that version :pr:`402`
        * Update dependency check to use a whitelist :pr:`417`
        * Update unit test jobs to not install dev deps :pr:`455`

.. warning::

    **Breaking Changes**

    * Python 3.5 will not be actively supported.

**v0.6.0 Dec. 16, 2019**
    * Enhancements
        * Added ability to create a plot of feature importances :pr:`133`
        * Add early stopping to AutoML using patience and tolerance parameters :pr:`241`
        * Added ROC and confusion matrix metrics and plot for classification problems and introduce PipelineSearchPlots class :pr:`242`
        * Enhanced AutoML results with search order :pr:`260`
        * Added utility function to show system and environment information :pr:`300`
    * Fixes
        * Lower botocore requirement :pr:`235`
        * Fixed decision_function calculation for ``FraudCost`` objective :pr:`254`
        * Fixed return value of ``Recall`` metrics :pr:`264`
        * Components return ``self`` on fit :pr:`289`
    * Changes
        * Renamed automl classes to ``AutoRegressionSearch`` and ``AutoClassificationSearch`` :pr:`287`
        * Updating demo datasets to retain column names :pr:`223`
        * Moving pipeline visualization to ``PipelinePlot`` class :pr:`228`
        * Standarizing inputs as ``pd.Dataframe`` / ``pd.Series`` :pr:`130`
        * Enforcing that pipelines must have an estimator as last component :pr:`277`
        * Added ``ipywidgets`` as a dependency in ``requirements.txt`` :pr:`278`
        * Added Random and Grid Search Tuners :pr:`240`
    * Documentation Changes
        * Adding class properties to API reference :pr:`244`
        * Fix and filter FutureWarnings from scikit-learn :pr:`249`, :pr:`257`
        * Adding Linear Regression to API reference and cleaning up some Sphinx warnings :pr:`227`
    * Testing Changes
        * Added support for testing on Windows with CircleCI :pr:`226`
        * Added support for doctests :pr:`233`

.. warning::

    **Breaking Changes**

    * The ``fit()`` method for ``AutoClassifier`` and ``AutoRegressor`` has been renamed to ``search()``.
    * ``AutoClassifier`` has been renamed to ``AutoClassificationSearch``
    * ``AutoRegressor`` has been renamed to ``AutoRegressionSearch``
    * ``AutoClassificationSearch.results`` and ``AutoRegressionSearch.results`` now is a dictionary with ``pipeline_results`` and ``search_order`` keys. ``pipeline_results`` can be used to access a dictionary that is identical to the old ``.results`` dictionary. Whereas, ``search_order`` returns a list of the search order in terms of ``pipeline_id``.
    * Pipelines now require an estimator as the last component in ``component_list``. Slicing pipelines now throws an ``NotImplementedError`` to avoid returning pipelines without an estimator.

**v0.5.2 Nov. 18, 2019**
    * Enhancements
        * Adding basic pipeline structure visualization :pr:`211`
    * Documentation Changes
        * Added notebooks to build process :pr:`212`

**v0.5.1 Nov. 15, 2019**
    * Enhancements
        * Added basic outlier detection guardrail :pr:`151`
        * Added basic ID column guardrail :pr:`135`
        * Added support for unlimited pipelines with a ``max_time`` limit :pr:`70`
        * Updated .readthedocs.yaml to successfully build :pr:`188`
    * Fixes
        * Removed MSLE from default additional objectives :pr:`203`
        * Fixed ``random_state`` passed in pipelines :pr:`204`
        * Fixed slow down in RFRegressor :pr:`206`
    * Changes
        * Pulled information for describe_pipeline from pipeline's new describe method :pr:`190`
        * Refactored pipelines :pr:`108`
        * Removed guardrails from Auto(*) :pr:`202`, :pr:`208`
    * Documentation Changes
        * Updated documentation to show ``max_time`` enhancements :pr:`189`
        * Updated release instructions for RTD :pr:`193`
        * Added notebooks to build process :pr:`212`
        * Added contributing instructions :pr:`213`
        * Added new content :pr:`222`

**v0.5.0 Oct. 29, 2019**
    * Enhancements
        * Added basic one hot encoding :pr:`73`
        * Use enums for model_type :pr:`110`
        * Support for splitting regression datasets :pr:`112`
        * Auto-infer multiclass classification :pr:`99`
        * Added support for other units in ``max_time`` :pr:`125`
        * Detect highly null columns :pr:`121`
        * Added additional regression objectives :pr:`100`
        * Show an interactive iteration vs. score plot when using fit() :pr:`134`
    * Fixes
        * Reordered ``describe_pipeline`` :pr:`94`
        * Added type check for ``model_type`` :pr:`109`
        * Fixed ``s`` units when setting string ``max_time`` :pr:`132`
        * Fix objectives not appearing in API documentation :pr:`150`
    * Changes
        * Reorganized tests :pr:`93`
        * Moved logging to its own module :pr:`119`
        * Show progress bar history :pr:`111`
        * Using ``cloudpickle`` instead of pickle to allow unloading of custom objectives :pr:`113`
        * Removed render.py :pr:`154`
    * Documentation Changes
        * Update release instructions :pr:`140`
        * Include additional_objectives parameter :pr:`124`
        * Added Changelog :pr:`136`
    * Testing Changes
        * Code coverage :pr:`90`
        * Added CircleCI tests for other Python versions :pr:`104`
        * Added doc notebooks as tests :pr:`139`
        * Test metadata for CircleCI and 2 core parallelism :pr:`137`

**v0.4.1 Sep. 16, 2019**
    * Enhancements
        * Added AutoML for classification and regressor using Autobase and Skopt :pr:`7` :pr:`9`
        * Implemented standard classification and regression metrics :pr:`7`
        * Added logistic regression, random forest, and XGBoost pipelines :pr:`7`
        * Implemented support for custom objectives :pr:`15`
        * Feature importance for pipelines :pr:`18`
        * Serialization for pipelines :pr:`19`
        * Allow fitting on objectives for optimal threshold :pr:`27`
        * Added detect label leakage :pr:`31`
        * Implemented callbacks :pr:`42`
        * Allow for multiclass classification :pr:`21`
        * Added support for additional objectives :pr:`79`
    * Fixes
        * Fixed feature selection in pipelines :pr:`13`
        * Made ``random_seed`` usage consistent :pr:`45`
    * Documentation Changes
        * Documentation Changes
        * Added docstrings :pr:`6`
        * Created notebooks for docs :pr:`6`
        * Initialized readthedocs EvalML :pr:`6`
        * Added favicon :pr:`38`
    * Testing Changes
        * Added testing for loading data :pr:`39`

**v0.2.0 Aug. 13, 2019**
    * Enhancements
        * Created fraud detection objective :pr:`4`

**v0.1.0 July. 31, 2019**
    * *First Release*
    * Enhancements
        * Added lead scoring objecitve :pr:`1`
        * Added basic classifier :pr:`1`
    * Documentation Changes
        * Initialized Sphinx for docs :pr:`1`<|MERGE_RESOLUTION|>--- conflicted
+++ resolved
@@ -2,9 +2,7 @@
 -------------
 **Future Releases**
     * Enhancements
-<<<<<<< HEAD
         * Updated ``make_pipeline_from_data_check_output`` to work with time series problems. :pr:`3454`
-=======
     * Fixes
     * Changes
     * Documentation Changes
@@ -16,7 +14,6 @@
 
 **v0.50.0 Apr. 12, 2022**
     * Enhancements
->>>>>>> fa81afb6
         * Added ``TimeSeriesImputer`` component :pr:`3374`
         * Replaced ``pipeline_parameters`` and ``custom_hyperparameters`` with ``search_parameters`` in ``AutoMLSearch`` :pr:`3373`, :pr:`3427`
         * Added ``TimeSeriesRegularizer`` to smooth uninferrable date ranges for time series problems :pr:`3376`
