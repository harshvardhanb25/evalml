{% set version = "0.33.0" %}

package:
  name: evalml-core
  version: '{{ version }}'

source:
  url: https://pypi.io/packages/source/e/evalml/evalml-{{ version }}.tar.gz
  sha256: acb758f2234a60dd606a4aa7dcde385e159c95a08470b0c5815d085db48aa985

build:
  number: 2

outputs:
  - name: evalml-core
    build:
      entry_points:
        - evalml = evalml.__main__:cli
      noarch: python
    script: build_script.sh
    requirements:
      host:
        - python >=3.8
        - pip
        - setuptools ==58.0.4
      run:
        - numpy >=1.21.0
        - pandas >=1.4.0
        - dask >=2021.10.0
        - scipy >=1.5.0
        - scikit-learn >=0.24.0
        - scikit-optimize >=0.8.1
        - statsmodels >=0.12.2
        - colorama >=0.4.4
        - cloudpickle >=1.5.0
        - click >=7.1.2
        - requirements-parser >=0.2.0
        - shap >=0.40.0
        - texttable >=1.6.2
        - woodwork >=0.16.2
        - featuretools>=1.7.0
        - nlp-primitives>=2.1.0
        - python >=3.8.*
        - networkx >=2.5,<2.6
        - category_encoders >=2.2.2
        - python-graphviz >=0.13
    test:
      imports:
        - evalml
      requires:
        - pytest ==6.0.1
        - nbval ==0.9.3
      source_files:
        - evalml/*
        - requirements.txt
        - core-requirements.txt
      commands:
        - pytest evalml/tests -n 8 --ignore evalml/tests/automl_tests/parallel_tests/ --has-minimal-dependencies --is-using-conda

  - name: evalml
    build:
      noarch: python
    requirements:
      run:
        - '{{ pin_subpackage("evalml-core", max_pin="x.x.x.x") }}'
        - plotly >=5.0.0
        - python-kaleido >=0.1.0
        - matplotlib-base >=3.3.3
        - seaborn >=0.11.1
        - ipywidgets >=7.5
        - py-xgboost >=1.4.2
        - catboost >=0.20
        - lightgbm >=2.3.1
        - lime >=0.2.0.1
        - python >=3.8.*
        - imbalanced-learn >=0.8.0
        - sktime >=0.7.0
<<<<<<< HEAD
        - pmdarima >=1.8.5
=======
        - vowpalwabbit >=8.11.0
>>>>>>> 2caa9853
    test:
      imports:
        - evalml
      requires:
        - pytest ==6.0.1
        - nbval ==0.9.3
        - python-graphviz >=0.8.4
        - category_encoders >=2.0.0
        - pytest-xdist
      source_files:
        - evalml/*
        - requirements.txt
        - core-requirements.txt
      commands:
        - pytest evalml/tests -n 8 --ignore evalml/tests/automl_tests/parallel_tests/ --is-using-conda

about:
  doc_url: https://evalml.featurelabs.com/
  dev_url: https://github.com/alteryx/evalml/
  home: https://www.alteryx.com/innovation-labs
  license: BSD-3-Clause
  license_family: BSD
  license_file: LICENSE
  summary: EvalML is an AutoML library that builds, optimizes, and evaluates machine learning pipelines using domain-specific objective functions.

extra:
  recipe-maintainers:
    - dsherry
    - freddyaboulton
    - ParthivNaresh
    - bchen1116
    - chukarsten
    - jeremyliweishih
    - christopherbunn
    - fjlanasa<|MERGE_RESOLUTION|>--- conflicted
+++ resolved
@@ -75,11 +75,8 @@
         - python >=3.8.*
         - imbalanced-learn >=0.8.0
         - sktime >=0.7.0
-<<<<<<< HEAD
         - pmdarima >=1.8.5
-=======
         - vowpalwabbit >=8.11.0
->>>>>>> 2caa9853
     test:
       imports:
         - evalml
