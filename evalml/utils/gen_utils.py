import importlib
import os
import warnings
from collections import namedtuple
from functools import reduce

import numpy as np
import pandas as pd
import woodwork as ww
from sklearn.preprocessing import OrdinalEncoder
from sklearn.utils import check_random_state

from evalml.exceptions import (
    EnsembleMissingPipelinesError,
    MissingComponentError
)
from evalml.utils import get_logger

logger = get_logger(__file__)


def import_or_raise(library, error_msg=None, warning=False):
    """Attempts to import the requested library by name.
    If the import fails, raises an ImportError or warning.

    Arguments:
        library (str): the name of the library
        error_msg (str): error message to return if the import fails
        warning (bool): if True, import_or_raise gives a warning instead of ImportError. Defaults to False.
    """
    try:
        return importlib.import_module(library)
    except ImportError:
        if error_msg is None:
            error_msg = ""
        msg = (f"Missing optional dependency '{library}'. Please use pip to install {library}. {error_msg}")
        if warning:
            warnings.warn(msg)
        else:
            raise ImportError(msg)
    except Exception as ex:
        msg = (f"An exception occurred while trying to import `{library}`: {str(ex)}")
        if warning:
            warnings.warn(msg)
        else:
            raise Exception(msg)


def convert_to_seconds(input_str):
    """Converts a string describing a length of time to its length in seconds."""
    hours = {'h', 'hr', 'hour', 'hours'}
    minutes = {'m', 'min', 'minute', 'minutes'}
    seconds = {'s', 'sec', 'second', 'seconds'}
    value, unit = input_str.split()
    if unit[-1] == 's' and len(unit) != 1:
        unit = unit[:-1]
    if unit in seconds:
        return float(value)
    elif unit in minutes:
        return float(value) * 60
    elif unit in hours:
        return float(value) * 3600
    else:
        msg = "Invalid unit. Units must be hours, mins, or seconds. Received '{}'".format(unit)
        raise AssertionError(msg)


# specifies the min and max values a seed to np.random.RandomState is allowed to take.
# these limits were chosen to fit in the numpy.int32 datatype to avoid issues with 32-bit systems
# see https://docs.scipy.org/doc/numpy-1.15.0/reference/generated/numpy.random.RandomState.html
SEED_BOUNDS = namedtuple('SEED_BOUNDS', ('min_bound', 'max_bound'))(0, 2**31 - 1)


def get_random_state(seed):
    """Generates a numpy.random.RandomState instance using seed.

    Arguments:
        seed (None, int, np.random.RandomState object): seed to use to generate numpy.random.RandomState. Must be between SEED_BOUNDS.min_bound and SEED_BOUNDS.max_bound, inclusive. Otherwise, an exception will be thrown.
    """
    if isinstance(seed, (int, np.integer)) and (seed < SEED_BOUNDS.min_bound or SEED_BOUNDS.max_bound < seed):
        raise ValueError('Seed "{}" is not in the range [{}, {}], inclusive'.format(seed, SEED_BOUNDS.min_bound, SEED_BOUNDS.max_bound))
    return check_random_state(seed)


def get_random_seed(random_state, min_bound=SEED_BOUNDS.min_bound, max_bound=SEED_BOUNDS.max_bound):
    """Given a numpy.random.RandomState object, generate an int representing a seed value for another random number generator. Or, if given an int, return that int.

    To protect against invalid input to a particular library's random number generator, if an int value is provided, and it is outside the bounds "[min_bound, max_bound)", the value will be projected into the range between the min_bound (inclusive) and max_bound (exclusive) using modular arithmetic.

    Arguments:
        random_state (int, numpy.random.RandomState): random state
        min_bound (None, int): if not default of None, will be min bound when generating seed (inclusive). Must be less than max_bound.
        max_bound (None, int): if not default of None, will be max bound when generating seed (exclusive). Must be greater than min_bound.

    Returns:
        int: seed for random number generator
    """
    if not min_bound < max_bound:
        raise ValueError("Provided min_bound {} is not less than max_bound {}".format(min_bound, max_bound))
    if isinstance(random_state, np.random.RandomState):
        return random_state.randint(min_bound, max_bound)
    if random_state < min_bound or random_state >= max_bound:
        return ((random_state - min_bound) % (max_bound - min_bound)) + min_bound
    return random_state


class classproperty:
    """Allows function to be accessed as a class level property.
        Example:
        class LogisticRegressionBinaryPipeline(PipelineBase):
            component_graph = ['Simple Imputer', 'Logistic Regression Classifier']

            @classproperty
            def summary(cls):
            summary = ""
            for component in cls.component_graph:
                component = handle_component_class(component)
                summary += component.name + " + "
            return summary

            assert LogisticRegressionBinaryPipeline.summary == "Simple Imputer + Logistic Regression Classifier + "
            assert LogisticRegressionBinaryPipeline().summary == "Simple Imputer + Logistic Regression Classifier + "
    """

    def __init__(self, func):
        self.func = func

    def __get__(self, _, klass):
        return self.func(klass)


def _get_subclasses(base_class):
    """Gets all of the leaf nodes in the hiearchy tree for a given base class.

    Arguments:
        base_class (abc.ABCMeta): Class to find all of the children for.

    Returns:
        subclasses (list): List of all children that are not base classes.
    """

    classes_to_check = base_class.__subclasses__()
    subclasses = []

    while classes_to_check:
        subclass = classes_to_check.pop()
        children = subclass.__subclasses__()

        if children:
            classes_to_check.extend(children)
        else:
            subclasses.append(subclass)

    return subclasses


_not_used_in_automl = {'BaselineClassifier', 'BaselineRegressor', 'TimeSeriesBaselineEstimator',
                       'StackedEnsembleClassifier', 'StackedEnsembleRegressor', 'KNeighborsClassifier',
<<<<<<< HEAD
                       'SVMClassifier', 'SVMRegressor', 'ARIMARegressor', 'GAMClassifier', 'GAMRegressor'}
=======
                       'SVMClassifier', 'SVMRegressor'}
>>>>>>> 50d2b0a9


def get_importable_subclasses(base_class, used_in_automl=True):
    """Get importable subclasses of a base class. Used to list all of our
    estimators, transformers, components and pipelines dynamically.

    Arguments:
        base_class (abc.ABCMeta): Base class to find all of the subclasses for.
        args (list): Args used to instantiate the subclass. [{}] for a pipeline, and [] for
            all other classes.
        used_in_automl: Not all components/pipelines/estimators are used in automl search. If True,
            only include those subclasses that are used in the search. This would mean excluding classes related to
            ExtraTrees, ElasticNet, and Baseline estimators.

    Returns:
        List of subclasses.
    """
    all_classes = _get_subclasses(base_class)

    classes = []
    for cls in all_classes:
        if 'evalml.pipelines' not in cls.__module__:
            continue
        try:
            cls()
            classes.append(cls)
        except (ImportError, MissingComponentError, TypeError):
            logger.debug(f'Could not import class {cls.__name__} in get_importable_subclasses')
        except EnsembleMissingPipelinesError:
            classes.append(cls)
    if used_in_automl:
        classes = [cls for cls in classes if cls.__name__ not in _not_used_in_automl]

    return classes


def _rename_column_names_to_numeric(X, flatten_tuples=True):
    """Used in LightGBM and XGBoost estimator classes to rename column names
        when the input is a pd.DataFrame in case it has column names that contain symbols ([, ], <)
        that these estimators cannot natively handle.

    Arguments:
        X (pd.DataFrame): The input training data of shape [n_samples, n_features]
        flatten_tuples (bool): Whether to flatten MultiIndex or tuple column names. LightGBM cannot handle columns with tuple names.

    Returns:
        Transformed X where column names are renamed to numerical values
    """
    if isinstance(X, (np.ndarray, list)):
        return pd.DataFrame(X)

    if isinstance(X, ww.DataTable):
        X_t = X.to_dataframe()
    else:
        X_t = X.copy()

    if flatten_tuples and (len(X_t.columns) > 0 and isinstance(X_t.columns, pd.MultiIndex)):
        flat_col_names = list(map(str, X_t.columns))
        X_t.columns = flat_col_names
        rename_cols_dict = dict((str(col), col_num) for col_num, col in enumerate(list(X.columns)))
    else:
        rename_cols_dict = dict((col, col_num) for col_num, col in enumerate(list(X.columns)))
    X_renamed = X_t.rename(columns=rename_cols_dict)
    if isinstance(X, ww.DataTable):
        X_renamed = ww.DataTable(X_renamed)
    return X_renamed


def jupyter_check():
    """Get whether or not the code is being run in a Ipython environment (such as Jupyter Notebook or Jupyter Lab)

    Arguments:
        None

    Returns:
        Boolean: True if Ipython, False otherwise
    """
    try:
        ipy = import_or_raise("IPython")
        return ipy.core.getipython.get_ipython()
    except Exception:
        return False


def safe_repr(value):
    """Convert the given value into a string that can safely be used for repr

    Arguments:
        value: the item to convert

    Returns:
        String representation of the value
    """
    if isinstance(value, float):
        if pd.isna(value):
            return 'np.nan'
        if np.isinf(value):
            return f"float('{repr(value)}')"
    return repr(value)


def is_all_numeric(dt):
    """Checks if the given DataTable contains only numeric values

    Arguments:
        dt (ww.DataTable): The DataTable to check data types of.

    Returns:
        True if all the DataTable columns are numeric and are not missing any values, False otherwise.
    """
    for col_tags in dt.semantic_tags.values():
        if "numeric" not in col_tags:
            return False

    if dt.to_dataframe().isnull().any().any():
        return False
    return True


def pad_with_nans(pd_data, num_to_pad):
    """Pad the beginning num_to_pad rows with nans.

    Arguments:
        pd_data (pd.DataFrame or pd.Series): Data to pad.

    Returns:
        pd.DataFrame or pd.Series
    """
    if isinstance(pd_data, pd.Series):
        padding = pd.Series([np.nan] * num_to_pad, name=pd_data.name)
    else:
        padding = pd.DataFrame({col: [np.nan] * num_to_pad
                                for col in pd_data.columns})
    padded = pd.concat([padding, pd_data], ignore_index=True)
    # By default, pd.concat will convert all types to object if there are mixed numerics and objects
    # The call to convert_dtypes ensures numerics stay numerics in the new dataframe.
    return padded.convert_dtypes(infer_objects=True, convert_string=False,
                                 convert_integer=False, convert_boolean=False)


def _get_rows_without_nans(*data):
    """Compute a boolean array marking where all entries in the data are non-nan.

    Arguments:
        *data (sequence of pd.Series or pd.DataFrame)

    Returns:
        np.ndarray: mask where each entry is True if and only if all corresponding entries in that index in data
            are non-nan.
    """
    def _not_nan(pd_data):
        if pd_data is None or len(pd_data) == 0:
            return np.array([True])
        if isinstance(pd_data, pd.Series):
            return ~pd_data.isna().values
        elif isinstance(pd_data, pd.DataFrame):
            return ~pd_data.isna().any(axis=1).values
        else:
            return pd_data
    mask = reduce(lambda a, b: np.logical_and(_not_nan(a), _not_nan(b)), data)
    return mask


def drop_rows_with_nans(*pd_data):
    """Drop rows that have any NaNs in all dataframes or series.

    Arguments:
        *pd_data (sequence of pd.Series or pd.DataFrame or None)

    Returns:
        list of pd.DataFrame or pd.Series or None
    """

    mask = _get_rows_without_nans(*pd_data)

    def _subset(pd_data):
        if pd_data is not None and not pd_data.empty:
            return pd_data.iloc[mask]
        return pd_data

    return [_subset(data) for data in pd_data]


def _file_path_check(filepath=None, format='png', interactive=False, is_plotly=False):
    """ Helper function to check the filepath being passed.

    Arguments:
        filepath (str or Path, optional): Location to save file.
        format (str): Extension for figure to be saved as. Defaults to 'png'.
        interactive (bool, optional): If True and fig is of type plotly.Figure, sets the format to 'html'.
        is_plotly (bool, optional): Check to see if the fig being passed is of type plotly.Figure.

    Returns:
        String representing the final filepath the image will be saved to.
    """
    if filepath:
        filepath = str(filepath)
        path_and_name, extension = os.path.splitext(filepath)
        extension = extension[1:].lower() if extension else None
        if is_plotly and interactive:
            format_ = 'html'
        elif not extension and not interactive:
            format_ = format
        else:
            format_ = extension
        filepath = f'{path_and_name}.{format_}'
        try:
            f = open(filepath, 'w')
            f.close()
        except (IOError, FileNotFoundError):
            raise ValueError(('Specified filepath is not writeable: {}'.format(filepath)))
    return filepath


def save_plot(fig, filepath=None, format='png', interactive=False, return_filepath=False):
    """Saves fig to filepath if specified, or to a default location if not.

    Arguments:
        fig (Figure): Figure to be saved.
        filepath (str or Path, optional): Location to save file. Default is with filename "test_plot".
        format (str): Extension for figure to be saved as. Ignored if interactive is True and fig
        is of type plotly.Figure. Defaults to 'png'.
        interactive (bool, optional): If True and fig is of type plotly.Figure, saves the fig as interactive
        instead of static, and format will be set to 'html'. Defaults to False.
        return_filepath (bool, optional): Whether to return the final filepath the image is saved to. Defaults to False.

    Returns:
        String representing the final filepath the image was saved to if return_filepath is set to True.
        Defaults to None.
    """
    plotly_ = import_or_raise("plotly", error_msg="Cannot find dependency plotly")
    graphviz_ = import_or_raise('graphviz', error_msg='Please install graphviz to visualize trees.')
    matplotlib = import_or_raise("matplotlib", error_msg="Cannot find dependency matplotlib")
    plt_ = matplotlib.pyplot
    axes_ = matplotlib.axes

    is_plotly = False
    is_graphviz = False
    is_plt = False
    is_seaborn = False

    format = format if format else 'png'
    if isinstance(fig, plotly_.graph_objects.Figure):
        is_plotly = True
    elif isinstance(fig, graphviz_.Source):
        is_graphviz = True
    elif isinstance(fig, plt_.Figure):
        is_plt = True
    elif isinstance(fig, axes_.SubplotBase):
        is_seaborn = True

    if not filepath:
        extension = 'html' if interactive and is_plotly else format
        filepath = os.path.join(os.getcwd(), f'test_plot.{extension}')

    filepath = _file_path_check(filepath, format=format, interactive=interactive, is_plotly=is_plotly)

    if is_plotly and interactive:
        fig.write_html(file=filepath)
    elif is_plotly and not interactive:
        fig.write_image(file=filepath, engine="kaleido")
    elif is_graphviz:
        filepath_, format_ = os.path.splitext(filepath)
        fig.format = 'png'
        filepath = f'{filepath_}.png'
        fig.render(filename=filepath_, view=False, cleanup=True)
    elif is_plt:
        fig.savefig(fname=filepath)
    elif is_seaborn:
        fig = fig.figure
        fig.savefig(fname=filepath)

    if return_filepath:
        return filepath


def deprecate_arg(old_arg, new_arg, old_value, new_value):
    """Helper to raise warnings when a deprecated arg is used.

    Arguments:
        old_arg (str): Name of old/deprecated argument.
        new_arg (str): Name of new argument.
        old_value (Any): Value the user passed in for the old argument.
        new_value (Any): Value the user passed in for the new argument.

    Returns:
        old_value if not None, else new_value
    """
    value_to_use = new_value
    if old_value is not None:
        warnings.warn(f"Argument '{old_arg}' has been deprecated in favor of '{new_arg}'. "
                      f"Passing '{old_arg}' in future versions will result in an error.")
        value_to_use = old_value
    return value_to_use


def make_h2o_ready(X, y=None, supported_problem_types=["binary"]):
    """ Used with H2O estimators like GAMClassifier and GAMRegressor. Converts a given input
        into an H2O-compatible format (h2o.H2OFrame). If y is passed, determines whether it should be cast
        to a factor depending on the supported problem types.

    Arguments:
        X (pd.DataFrame): Features
        y (pd.Series, optional): Labels
        supported_problem_types (list(str) or list(ProblemTypes)): If the supported problem type
        is categorical, y will be cast to a factor. Default is "binary".

    Returns:
        If y was not passed, returns X with categorical variables ordinally encoded.
        If y was passed, returns a training frame of type h2o.H2OFrame alongside the transformed X and y.
    """
    from evalml.utils.woodwork_utils import _convert_woodwork_types_wrapper, infer_feature_types
    h2o_error_msg = "H2O is not installed. please install using `pip install h2o`."
    h2o = import_or_raise("h2o", error_msg=h2o_error_msg)
    supported_problem_types = [str(type_) if not isinstance(type_, str) else type_ for type_ in supported_problem_types]
    X = infer_feature_types(X)
    cat_cols = list(X.select('category').columns)
    X = _convert_woodwork_types_wrapper(X.to_dataframe())
    encoder_output = OrdinalEncoder().fit_transform(X[cat_cols])
    X[cat_cols] = pd.DataFrame(encoder_output)
    if y is not None:
        y = infer_feature_types(y)
        y = _convert_woodwork_types_wrapper(y.to_series())
        y.name = 'label'
        training_frame = X.merge(y, left_index=True, right_index=True)
        training_frame = h2o.H2OFrame(training_frame)
        if ("binary" in supported_problem_types) or \
                ("multiclass" in supported_problem_types) or \
                ("time series binary" in supported_problem_types) or \
                ("time series multiclass" in supported_problem_types):
            training_frame[y.name] = training_frame[y.name].asfactor()  # Converts to 'enum' type
        return X, y, training_frame
    return X<|MERGE_RESOLUTION|>--- conflicted
+++ resolved
@@ -156,11 +156,7 @@
 
 _not_used_in_automl = {'BaselineClassifier', 'BaselineRegressor', 'TimeSeriesBaselineEstimator',
                        'StackedEnsembleClassifier', 'StackedEnsembleRegressor', 'KNeighborsClassifier',
-<<<<<<< HEAD
-                       'SVMClassifier', 'SVMRegressor', 'ARIMARegressor', 'GAMClassifier', 'GAMRegressor'}
-=======
-                       'SVMClassifier', 'SVMRegressor'}
->>>>>>> 50d2b0a9
+                       'SVMClassifier', 'SVMRegressor', 'GAMClassifier', 'GAMRegressor'}
 
 
 def get_importable_subclasses(base_class, used_in_automl=True):
