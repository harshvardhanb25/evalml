--- conflicted
+++ resolved
@@ -438,61 +438,6 @@
                 }
             )
 
-<<<<<<< HEAD
-=======
-    def _transform_parameters(self, pipeline, proposed_parameters):
-        """Given a pipeline parameters dict, make sure pipeline_params, custom_hyperparameters, n_jobs are set properly."""
-        parameters = {}
-        if "pipeline" in self._pipeline_params:
-            parameters["pipeline"] = self._pipeline_params["pipeline"]
-
-        for (
-            name,
-            component_instance,
-        ) in pipeline.component_graph.component_instances.items():
-            component_class = type(component_instance)
-            component_parameters = proposed_parameters.get(name, {})
-            init_params = inspect.signature(component_class.__init__).parameters
-            # For first batch, pass the pipeline params to the components that need them
-            if name in self._custom_hyperparameters and self._batch_number <= 2:
-                for param_name, value in self._custom_hyperparameters[name].items():
-                    if isinstance(value, (Integer, Real)):
-                        # get a random value in the space
-                        component_parameters[param_name] = value.rvs(
-                            random_state=self.random_seed
-                        )[0]
-                    # Categorical
-                    else:
-                        component_parameters[param_name] = value.rvs(
-                            random_state=self.random_seed
-                        )
-            if name in self._pipeline_params:
-                for param_name, value in self._pipeline_params[name].items():
-                    component_parameters[param_name] = value
-            # Inspects each component and adds the following parameters when needed
-            if "n_jobs" in init_params:
-                component_parameters["n_jobs"] = self.n_jobs
-            if name == "DFS Transformer" and self.features:
-                component_parameters["features"] = self.features
-            names_to_check = [
-                "Drop Columns Transformer",
-                "Known In Advance Pipeline - Select Columns Transformer",
-                "Not Known In Advance Pipeline - Select Columns Transformer",
-            ]
-            if (
-                name in self._pipeline_params
-                and name in names_to_check
-                and self._batch_number > 0
-            ):
-                component_parameters["columns"] = self._pipeline_params[name]["columns"]
-            if "pipeline" in self._pipeline_params:
-                for param_name, value in self._pipeline_params["pipeline"].items():
-                    if param_name in init_params:
-                        component_parameters[param_name] = value
-            parameters[name] = component_parameters
-        return parameters
-
->>>>>>> a604c889
     def _make_split_pipeline(self, estimator, pipeline_name=None):
         if self._X_with_cat_cols is None or self._X_without_cat_cols is None:
             self._X_without_cat_cols = self.X.ww.drop(self._selected_cat_cols)
