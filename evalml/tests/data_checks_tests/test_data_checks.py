from unittest.mock import MagicMock

import numpy as np
import pandas as pd
import pytest
import woodwork as ww

from evalml.automl import get_default_primary_search_objective
from evalml.data_checks import (
    ClassImbalanceDataCheck,
    DataCheck,
    DataCheckActionCode,
    DataCheckActionOption,
    DataCheckError,
    DataCheckMessageCode,
    DataChecks,
    DataCheckWarning,
    DateTimeFormatDataCheck,
    DCAOParameterType,
    DefaultDataChecks,
    TargetDistributionDataCheck,
    TimeSeriesParametersDataCheck,
    TimeSeriesSplittingDataCheck,
)
from evalml.exceptions import DataCheckInitError
from evalml.problem_types import (
    ProblemTypes,
    is_classification,
    is_regression,
    is_time_series,
)


@pytest.fixture
def data_checks_input_dataframe():
    X = pd.DataFrame(
        {
            "lots_of_null": [None, None, None, None, "some data"],
            "all_null": [None, None, None, None, None],
            "also_all_null": [None, None, None, None, None],
            "nullable_integer": [None, 2, 3, 4, 5],
            "nullable_bool": [None, True, False, True, True],
            "no_null": [1, 2, 3, 4, 5],
            "id": [0, 1, 2, 3, 4],
            "has_label_leakage": [100, 200, 100, 200, 100],
            "natural_language_nan": [
                None,
                "string_that_is_long_enough_for_natural_language_1",
                "string_that_is_long_enough_for_natural_language_2",
                "string_that_is_long_enough_for_natural_language_3",
                "string_that_is_long_enough_for_natural_language_4",
            ],
            "nan_dt_col": pd.Series(pd.date_range("20200101", periods=5)),
        },
    )
    X["nan_dt_col"][0] = None
    return X


def test_data_checks_not_list_error():
    with pytest.raises(ValueError, match="Parameter data_checks must be a list."):
        DataChecks(data_checks=1)


def test_data_checks(X_y_binary):
    X, y = X_y_binary

    class MockDataCheck(DataCheck):
        def validate(self, X, y):
            return []

    class MockDataCheckWarning(DataCheck):
        def validate(self, X, y):
            return [
                DataCheckWarning(
                    message="warning one",
                    data_check_name=self.name,
                    message_code=None,
                ).to_dict(),
            ]

    class MockDataCheckError(DataCheck):
        def validate(self, X, y):
            return [
                DataCheckError(
                    message="error one",
                    data_check_name=self.name,
                    message_code=None,
                ).to_dict(),
            ]

    class MockDataCheckErrorAndWarning(DataCheck):
        def validate(self, X, y):
            return [
                DataCheckWarning(
                    message="warning two",
                    data_check_name=self.name,
                    message_code=None,
                ).to_dict(),
                DataCheckError(
                    message="error two",
                    data_check_name=self.name,
                    message_code=None,
                ).to_dict(),
            ]

    data_checks_list = [
        MockDataCheck,
        MockDataCheckWarning,
        MockDataCheckError,
        MockDataCheckErrorAndWarning,
    ]
    data_checks = DataChecks(data_checks=data_checks_list)
    assert data_checks.validate(X, y) == [
<<<<<<< HEAD
        DataCheckWarning(message="warning one", data_check_name="MockDataCheckWarning").to_dict(),
        DataCheckError(message="error one", data_check_name="MockDataCheckError").to_dict(),
=======
        DataCheckWarning(
            message="warning one",
            data_check_name="MockDataCheckWarning",
        ).to_dict(),
        DataCheckError(
            message="error one",
            data_check_name="MockDataCheckError",
        ).to_dict(),
>>>>>>> eb34a038
        DataCheckWarning(
            message="warning two",
            data_check_name="MockDataCheckErrorAndWarning",
        ).to_dict(),
        DataCheckError(
            message="error two",
            data_check_name="MockDataCheckErrorAndWarning",
        ).to_dict(),
    ]


def get_expected_messages(problem_type):
    messages = [
        DataCheckWarning(
            message="Column(s) 'all_null', 'also_all_null' are 95.0% or more null",
            data_check_name="NullDataCheck",
            message_code=DataCheckMessageCode.HIGHLY_NULL_COLS,
            details={
                "columns": ["all_null", "also_all_null"],
                "pct_null_rows": {"all_null": 1.0, "also_all_null": 1.0},
            },
            action_options=[
                DataCheckActionOption(
                    DataCheckActionCode.DROP_COL,
                    data_check_name="NullDataCheck",
                    metadata={"columns": ["all_null", "also_all_null"]},
                ),
            ],
        ).to_dict(),
        DataCheckWarning(
            message="Column(s) 'lots_of_null', 'nullable_integer', 'nullable_bool' have between 20.0% and 95.0% null values",
            data_check_name="NullDataCheck",
            message_code=DataCheckMessageCode.COLS_WITH_NULL,
            details={
                "columns": [
                    "lots_of_null",
                    "nullable_integer",
                    "nullable_bool",
                ],
            },
            action_options=[
                DataCheckActionOption(
                    DataCheckActionCode.IMPUTE_COL,
                    data_check_name="NullDataCheck",
                    metadata={
                        "columns": [
                            "lots_of_null",
                            "nullable_integer",
                            "nullable_bool",
                        ],
                        "is_target": False,
                    },
                    parameters={
                        "impute_strategies": {
                            "parameter_type": "column",
                            "columns": {
                                "lots_of_null": {
                                    "impute_strategy": {
                                        "categories": ["most_frequent"],
                                        "type": "category",
                                        "default_value": "most_frequent",
                                    },
                                },
                                "nullable_integer": {
                                    "impute_strategy": {
                                        "categories": ["mean", "most_frequent"],
                                        "type": "category",
                                        "default_value": "mean",
                                    },
                                },
                                "nullable_bool": {
                                    "impute_strategy": {
                                        "categories": ["most_frequent"],
                                        "type": "category",
                                        "default_value": "most_frequent",
                                    },
                                },
                            },
                        },
                    },
                ),
            ],
        ).to_dict(),
        DataCheckWarning(
            message="Columns 'id' are 100.0% or more likely to be an ID column",
            data_check_name="IDColumnsDataCheck",
            message_code=DataCheckMessageCode.HAS_ID_COLUMN,
            details={"columns": ["id"]},
            action_options=[
                DataCheckActionOption(
                    DataCheckActionCode.DROP_COL,
                    data_check_name="IDColumnsDataCheck",
                    metadata={"columns": ["id"]},
                ),
            ],
        ).to_dict(),
        DataCheckError(
            message="1 row(s) (20.0%) of target values are null",
            data_check_name="InvalidTargetDataCheck",
            message_code=DataCheckMessageCode.TARGET_HAS_NULL,
            details={"num_null_rows": 1, "pct_null_rows": 20.0},
            action_options=[
                DataCheckActionOption(
                    DataCheckActionCode.IMPUTE_COL,
                    data_check_name="InvalidTargetDataCheck",
                    parameters={
                        "impute_strategy": {
                            "parameter_type": DCAOParameterType.GLOBAL,
                            "type": "category",
                            "categories": ["mean", "most_frequent"]
                            if is_regression(problem_type)
                            else ["most_frequent"],
                            "default_value": "mean"
                            if is_regression(problem_type)
                            else "most_frequent",
                        },
                    },
                    metadata={"is_target": True},
                ),
            ],
        ).to_dict(),
        DataCheckWarning(
            message="'all_null', 'also_all_null' has 0 unique values.",
            data_check_name="NoVarianceDataCheck",
            message_code=DataCheckMessageCode.NO_VARIANCE_ZERO_UNIQUE,
            details={"columns": ["all_null", "also_all_null"]},
            action_options=[
                DataCheckActionOption(
                    DataCheckActionCode.DROP_COL,
                    data_check_name="NoVarianceDataCheck",
                    metadata={"columns": ["all_null", "also_all_null"]},
                ),
            ],
        ).to_dict(),
        DataCheckWarning(
            message="'lots_of_null' has 1 unique value.",
            data_check_name="NoVarianceDataCheck",
            message_code=DataCheckMessageCode.NO_VARIANCE,
            details={"columns": ["lots_of_null"]},
            action_options=[
                DataCheckActionOption(
                    DataCheckActionCode.DROP_COL,
                    data_check_name="NoVarianceDataCheck",
                    metadata={"columns": ["lots_of_null"]},
                ),
            ],
        ).to_dict(),
    ]
    return messages


@pytest.mark.parametrize("input_type", ["pd", "ww"])
def test_default_data_checks_classification(input_type, data_checks_input_dataframe):
    X = data_checks_input_dataframe

    y = pd.Series([0, 1, np.nan, 1, 0])
    y_multiclass = pd.Series([0, 1, np.nan, 2, 0])
    X.ww.init(
        logical_types={
            "lots_of_null": "categorical",
            "natural_language_nan": "NaturalLanguage",
            "nullable_integer": "IntegerNullable",
            "nullable_bool": "BooleanNullable",
        },
    )
    if input_type == "ww":
        y = ww.init_series(y)
        y_multiclass = ww.init_series(y_multiclass)

<<<<<<< HEAD
    data_checks = DefaultDataChecks("binary", get_default_primary_search_objective("binary"))
=======
    data_checks = DefaultDataChecks(
        "binary",
        get_default_primary_search_objective("binary"),
    )
>>>>>>> eb34a038
    imbalance = [
        DataCheckError(
            message="The number of instances of these targets is less than 2 * the number of cross folds = 6 instances: [0.0, 1.0]",
            data_check_name="ClassImbalanceDataCheck",
            message_code=DataCheckMessageCode.CLASS_IMBALANCE_BELOW_FOLDS,
            details={"target_values": [0.0, 1.0]},
        ).to_dict(),
    ]

    expected = get_expected_messages("binary")
    assert data_checks.validate(X, y) == expected + imbalance

    data_checks = DataChecks(
        DefaultDataChecks._DEFAULT_DATA_CHECK_CLASSES,
        {
            "InvalidTargetDataCheck": {
                "problem_type": "binary",
                "objective": get_default_primary_search_objective("binary"),
            },
        },
    )
    assert data_checks.validate(X, y) == expected

    # multiclass
    imbalance = [
        DataCheckError(
            message="The number of instances of these targets is less than 2 * the number of cross folds = 6 instances: [0.0, 1.0, 2.0]",
            data_check_name="ClassImbalanceDataCheck",
            message_code=DataCheckMessageCode.CLASS_IMBALANCE_BELOW_FOLDS,
            details={"target_values": [0.0, 1.0, 2.0]},
        ).to_dict(),
    ]
    min_2_class_count = [
        DataCheckError(
            message="Target does not have at least two instances per class which is required for multiclass classification",
            data_check_name="InvalidTargetDataCheck",
            message_code=DataCheckMessageCode.TARGET_MULTICLASS_NOT_TWO_EXAMPLES_PER_CLASS,
            details={"least_populated_class_labels": [1.0, 2.0]},
        ).to_dict(),
    ]
    high_class_to_sample_ratio = [
        DataCheckWarning(
            message="Target has a large number of unique values, could be regression type problem.",
            data_check_name="InvalidTargetDataCheck",
            message_code=DataCheckMessageCode.TARGET_MULTICLASS_HIGH_UNIQUE_CLASS,
            details={"class_to_value_ratio": 0.6},
        ).to_dict(),
    ]
    # multiclass
    data_checks = DefaultDataChecks(
        "multiclass",
        get_default_primary_search_objective("multiclass"),
    )

    expected = get_expected_messages("multiclass")

    assert (
        data_checks.validate(X, y_multiclass)
        == expected[:4] + min_2_class_count + high_class_to_sample_ratio + expected[4:] + imbalance
    )

    data_checks = DataChecks(
        DefaultDataChecks._DEFAULT_DATA_CHECK_CLASSES,
        {
            "InvalidTargetDataCheck": {
                "problem_type": "multiclass",
                "objective": get_default_primary_search_objective("multiclass"),
            },
        },
    )
    assert (
        data_checks.validate(X, y_multiclass)
        == expected[:4] + min_2_class_count + high_class_to_sample_ratio + expected[4:]
    )


@pytest.mark.parametrize("input_type", ["pd", "ww"])
def test_default_data_checks_regression(input_type, data_checks_input_dataframe):
    X = data_checks_input_dataframe

    y = pd.Series([0.3, 100.0, np.nan, 1.0, 0.2])
    y_no_variance = pd.Series([5] * 5)
    X.ww.init(
        logical_types={
            "lots_of_null": "categorical",
            "natural_language_nan": "NaturalLanguage",
            "nullable_bool": "BooleanNullable",
        },
    )
    if input_type == "ww":
        y = ww.init_series(y)
        y_no_variance = ww.init_series(y_no_variance)

    data_checks = DefaultDataChecks(
        "regression",
        get_default_primary_search_objective("regression"),
    )

    expected = get_expected_messages("regression")

    assert data_checks.validate(X, y) == expected

    # Skip Invalid Target
    assert (
        data_checks.validate(X, y_no_variance)
        == expected[:3]
        + expected[4:6]
        + [
            DataCheckWarning(
                message="Y has 1 unique value.",
                data_check_name="NoVarianceDataCheck",
                message_code=DataCheckMessageCode.NO_VARIANCE,
                details={"columns": ["Y"]},
            ).to_dict(),
        ]
        + expected[6:]
    )

    data_checks = DataChecks(
        DefaultDataChecks._DEFAULT_DATA_CHECK_CLASSES,
        {
            "InvalidTargetDataCheck": {
                "problem_type": "regression",
                "objective": get_default_primary_search_objective("regression"),
            },
        },
    )
    assert data_checks.validate(X, y) == expected


def test_default_data_checks_null_rows():
    class SeriesWrap:
        def __init__(self, series):
            self.series = series

        def __eq__(self, series_2):
            return all(self.series.eq(series_2.series))

    X = pd.DataFrame(
        {
            "all_null": [None, None, None, None, None],
            "also_all_null": [None, None, None, None, None],
        },
    )
    y = pd.Series([0, 1, np.nan, 1, 0])
    data_checks = DefaultDataChecks(
        "regression",
        get_default_primary_search_objective("regression"),
    )
    highly_null_rows = SeriesWrap(pd.Series([1.0, 1.0, 1.0, 1.0, 1.0]))
    expected = [
        DataCheckWarning(
            message="5 out of 5 rows are 95.0% or more null",
            data_check_name="NullDataCheck",
            message_code=DataCheckMessageCode.HIGHLY_NULL_ROWS,
            details={"pct_null_cols": highly_null_rows, "rows": [0, 1, 2, 3, 4]},
            action_options=[
                DataCheckActionOption(
                    DataCheckActionCode.DROP_ROWS,
                    data_check_name="NullDataCheck",
                    metadata={"rows": [0, 1, 2, 3, 4]},
                ),
            ],
        ).to_dict(),
        DataCheckWarning(
            message="Column(s) 'all_null', 'also_all_null' are 95.0% or more null",
            data_check_name="NullDataCheck",
            message_code=DataCheckMessageCode.HIGHLY_NULL_COLS,
            details={
                "columns": ["all_null", "also_all_null"],
                "pct_null_rows": {"all_null": 1.0, "also_all_null": 1.0},
            },
            action_options=[
                DataCheckActionOption(
                    DataCheckActionCode.DROP_COL,
                    data_check_name="NullDataCheck",
                    metadata={"columns": ["all_null", "also_all_null"]},
                ),
            ],
        ).to_dict(),
        DataCheckError(
            message="1 row(s) (20.0%) of target values are null",
            data_check_name="InvalidTargetDataCheck",
            message_code=DataCheckMessageCode.TARGET_HAS_NULL,
            details={"num_null_rows": 1, "pct_null_rows": 20.0},
            action_options=[
                DataCheckActionOption(
                    DataCheckActionCode.IMPUTE_COL,
                    data_check_name="InvalidTargetDataCheck",
                    parameters={
                        "impute_strategy": {
                            "parameter_type": DCAOParameterType.GLOBAL,
                            "type": "category",
                            "categories": ["mean", "most_frequent"],
                            "default_value": "mean",
                        },
                    },
                    metadata={"is_target": True},
                ),
            ],
        ).to_dict(),
        DataCheckWarning(
            message="'all_null', 'also_all_null' has 0 unique values.",
            data_check_name="NoVarianceDataCheck",
            message_code=DataCheckMessageCode.NO_VARIANCE_ZERO_UNIQUE,
            details={"columns": ["all_null", "also_all_null"]},
            action_options=[
                DataCheckActionOption(
                    DataCheckActionCode.DROP_COL,
                    data_check_name="NoVarianceDataCheck",
                    metadata={"columns": ["all_null", "also_all_null"]},
                ),
            ],
        ).to_dict(),
    ]
    validation_messages = data_checks.validate(X, y)
    validation_messages[0]["details"]["pct_null_cols"] = SeriesWrap(
        validation_messages[0]["details"]["pct_null_cols"],
    )
    assert validation_messages == expected


@pytest.mark.parametrize("problem_type", ProblemTypes.all_problem_types)
def test_default_data_checks_across_problem_types(problem_type):
    default_data_check_list = DefaultDataChecks._DEFAULT_DATA_CHECK_CLASSES

    if is_time_series(problem_type):
        if is_classification(problem_type):
<<<<<<< HEAD
            default_data_check_list = default_data_check_list + [TimeSeriesSplittingDataCheck]
=======
            default_data_check_list = default_data_check_list + [
                TimeSeriesSplittingDataCheck,
            ]
>>>>>>> eb34a038
        default_data_check_list = default_data_check_list + [
            DateTimeFormatDataCheck,
            TimeSeriesParametersDataCheck,
        ]

    if problem_type in [
        ProblemTypes.REGRESSION,
        ProblemTypes.TIME_SERIES_REGRESSION,
    ]:
<<<<<<< HEAD
        default_data_check_list = default_data_check_list + [TargetDistributionDataCheck]
=======
        default_data_check_list = default_data_check_list + [
            TargetDistributionDataCheck,
        ]
>>>>>>> eb34a038
    else:
        default_data_check_list = default_data_check_list + [ClassImbalanceDataCheck]

    problem_config = {
        "gap": 1,
        "max_delay": 1,
        "forecast_horizon": 1,
        "time_index": "datetime",
    }
    data_check_classes = [
        check.__class__
        for check in DefaultDataChecks(
            problem_type,
            get_default_primary_search_objective(problem_type),
            problem_configuration=problem_config if is_time_series(problem_type) else None,
        ).data_checks
    ]

    assert data_check_classes == default_data_check_list


def test_default_data_checks_missing_problem_configuration_for_time_series(ts_data):
    with pytest.raises(
        ValueError,
        match="problem_configuration cannot be None for time series problems!",
    ):
        DefaultDataChecks(
            "time series binary",
            get_default_primary_search_objective("time series regression"),
        )


def test_data_checks_init_from_classes():
    def make_mock_data_check(check_name):
        class MockCheck(DataCheck):
            name = check_name

            def __init__(self, foo, bar, baz=3):
                self.foo = foo
                self.bar = bar
                self.baz = baz

            def validate(self, X, y=None):
                """Mock validate."""

        return MockCheck

    data_checks = [make_mock_data_check("check_1"), make_mock_data_check("check_2")]
    checks = DataChecks(
        data_checks,
        data_check_params={
            "check_1": {"foo": 1, "bar": 2},
            "check_2": {"foo": 3, "bar": 1, "baz": 4},
        },
    )
    assert checks.data_checks[0].foo == 1
    assert checks.data_checks[0].bar == 2
    assert checks.data_checks[0].baz == 3
    assert checks.data_checks[1].foo == 3
    assert checks.data_checks[1].bar == 1
    assert checks.data_checks[1].baz == 4


class MockCheck(DataCheck):
    name = "mock_check"

    def __init__(self, foo, bar, baz=3):
        """Mock init"""

    def validate(self, X, y=None):
        """Mock validate."""


class MockCheck2(DataCheck):
    name = "MockCheck"

    def __init__(self, foo, bar, baz=3):
        """Mock init"""

    def validate(self, X, y=None):
        """Mock validate."""


@pytest.mark.parametrize(
    "classes,params,expected_exception,expected_message",
    [
        (
            [MockCheck],
            {"mock_check": 1},
            DataCheckInitError,
            "Parameters for mock_check were not in a dictionary. Received 1.",
        ),
        (
            [MockCheck],
            {"mock_check": {"foo": 1}},
            DataCheckInitError,
            r"Encountered the following error while initializing mock_check: .*__init__\(\) missing 1 required positional argument: 'bar'",
        ),
        (
            [MockCheck],
            {"mock_check": {"Bar": 2}},
            DataCheckInitError,
            r"Encountered the following error while initializing mock_check: .*__init__\(\) got an unexpected keyword argument 'Bar'",
        ),
        (
            [MockCheck],
            {"mock_check": {"fo": 3, "ba": 4}},
            DataCheckInitError,
            r"Encountered the following error while initializing mock_check: .*__init__\(\) got an unexpected keyword argument 'fo'",
        ),
        (
            [MockCheck],
            {"MockCheck": {"foo": 2, "bar": 4}},
            DataCheckInitError,
            "Class MockCheck was provided in params dictionary but it does not match any name in the data_check_classes list.",
        ),
        (
            [MockCheck, MockCheck2],
            {"MockCheck": {"foo": 2, "bar": 4}},
            DataCheckInitError,
            "Class mock_check was provided in the data_checks_classes list but it does not have an entry in the parameters dictionary.",
        ),
        (
            [1],
            None,
            ValueError,
            (
                "All elements of parameter data_checks must be an instance of DataCheck "
                + "or a DataCheck class with any desired parameters specified in the "
                + "data_check_params dictionary."
            ),
        ),
        ([MockCheck], [1], ValueError, r"Params must be a dictionary. Received \[1\]"),
    ],
)
def test_data_checks_raises_value_errors_on_init(
    classes,
    params,
    expected_exception,
    expected_message,
):
    with pytest.raises(expected_exception, match=expected_message):
        DataChecks(classes, params)


@pytest.mark.parametrize(
    "objective",
    [
        "Root Mean Squared Log Error",
        "Mean Squared Log Error",
        "Mean Absolute Percentage Error",
    ],
)
def test_errors_warnings_in_invalid_target_data_check(objective, ts_data):
    X, y = ts_data
    y[0] = -1
    y = pd.Series(y)
    details = {"Count of offending values": sum(val <= 0 for val in y.values.flatten())}
    data_check_error = DataCheckError(
        message=f"Target has non-positive values which is not supported for {objective}",
        data_check_name="InvalidTargetDataCheck",
        message_code=DataCheckMessageCode.TARGET_INCOMPATIBLE_OBJECTIVE,
        details=details,
    ).to_dict()

    problem_config = {
        "gap": 1,
        "max_delay": 1,
        "forecast_horizon": 1,
        "time_index": "datetime",
    }
    default_data_check = DefaultDataChecks(
        problem_type="time series regression",
        objective=objective,
        problem_configuration=problem_config,
    ).data_checks
    for check in default_data_check:
        if check.name == "InvalidTargetDataCheck":
            assert check.validate(X, y) == [data_check_error]

    y = ww.init_series(y, logical_type="Categorical")
    default_data_check = DefaultDataChecks(
        problem_type="time series regression",
        objective=objective,
        problem_configuration=problem_config,
    ).data_checks
    data_check_error_type = DataCheckError(
        message=f"Target data type should be numeric for regression type problems.",
        data_check_name="InvalidTargetDataCheck",
        message_code=DataCheckMessageCode.TARGET_UNSUPPORTED_TYPE,
    ).to_dict()
    for check in default_data_check:
        if check.name == "InvalidTargetDataCheck":
            assert check.validate(X, y) == [data_check_error_type]


def test_data_checks_do_not_duplicate_actions(X_y_binary):
    X, y = X_y_binary

    class MockDataCheck(DataCheck):
        name = "Mock Data Check"

        def validate(self, X, y):
            return [
                DataCheckWarning(
                    message="warning one",
                    data_check_name=self.name,
                    message_code=None,
                    action_options=[
                        DataCheckActionOption(
                            DataCheckActionCode.DROP_COL,
                            data_check_name=self.name,
                            metadata={"columns": ["col_to_drop"]},
                        ),
                    ],
                ).to_dict(),
            ]

    class MockDataCheckWithSameOutput(DataCheck):
        def validate(self, X, y):
            return [
                DataCheckWarning(
                    message="warning one",
                    data_check_name=self.name,
                    message_code=None,
                    action_options=[
                        DataCheckActionOption(
                            DataCheckActionCode.DROP_COL,
                            data_check_name=self.name,
                            metadata={"columns": ["col_to_drop"]},
                        ),
                    ],
                ).to_dict(),
            ]

    data_checks_list = [MockDataCheck, MockDataCheckWithSameOutput]
    data_checks = DataChecks(data_checks=data_checks_list)

    assert data_checks.validate(X, y) == [
        DataCheckWarning(
            message="warning one",
            data_check_name="Mock Data Check",
            message_code=None,
            action_options=[
                DataCheckActionOption(
                    DataCheckActionCode.DROP_COL,
                    data_check_name="Mock Data Check",
                    metadata={"columns": ["col_to_drop"]},
                ),
            ],
        ).to_dict(),
        DataCheckWarning(
            message="warning one",
            data_check_name="MockDataCheckWithSameOutput",
            message_code=None,
            action_options=[
                DataCheckActionOption(
                    DataCheckActionCode.DROP_COL,
                    data_check_name="MockDataCheckWithSameOutput",
                    metadata={"columns": ["col_to_drop"]},
                ),
            ],
        ).to_dict(),
    ]


def test_data_checks_drop_index(X_y_binary):
    X, y = X_y_binary
    X = pd.DataFrame(X)
    X["index_col"] = pd.Series(range(len(X)))
    X.ww.init(index="index_col")

    class MockDataCheck(DataCheck):
        def validate(self, X, y):
            return []

    assert MockDataCheck().validate(X, y) == []

    MockDataCheck.validate = MagicMock()
    checks = DataChecks([MockDataCheck, MockDataCheck, MockDataCheck])
    checks.validate(X, y)

    validate_args = MockDataCheck.validate.call_args_list
    for arg in validate_args:
        assert "index_col" not in arg[0][0].columns<|MERGE_RESOLUTION|>--- conflicted
+++ resolved
@@ -112,10 +112,6 @@
     ]
     data_checks = DataChecks(data_checks=data_checks_list)
     assert data_checks.validate(X, y) == [
-<<<<<<< HEAD
-        DataCheckWarning(message="warning one", data_check_name="MockDataCheckWarning").to_dict(),
-        DataCheckError(message="error one", data_check_name="MockDataCheckError").to_dict(),
-=======
         DataCheckWarning(
             message="warning one",
             data_check_name="MockDataCheckWarning",
@@ -124,7 +120,6 @@
             message="error one",
             data_check_name="MockDataCheckError",
         ).to_dict(),
->>>>>>> eb34a038
         DataCheckWarning(
             message="warning two",
             data_check_name="MockDataCheckErrorAndWarning",
@@ -294,14 +289,10 @@
         y = ww.init_series(y)
         y_multiclass = ww.init_series(y_multiclass)
 
-<<<<<<< HEAD
-    data_checks = DefaultDataChecks("binary", get_default_primary_search_objective("binary"))
-=======
     data_checks = DefaultDataChecks(
         "binary",
         get_default_primary_search_objective("binary"),
     )
->>>>>>> eb34a038
     imbalance = [
         DataCheckError(
             message="The number of instances of these targets is less than 2 * the number of cross folds = 6 instances: [0.0, 1.0]",
@@ -530,13 +521,9 @@
 
     if is_time_series(problem_type):
         if is_classification(problem_type):
-<<<<<<< HEAD
-            default_data_check_list = default_data_check_list + [TimeSeriesSplittingDataCheck]
-=======
             default_data_check_list = default_data_check_list + [
                 TimeSeriesSplittingDataCheck,
             ]
->>>>>>> eb34a038
         default_data_check_list = default_data_check_list + [
             DateTimeFormatDataCheck,
             TimeSeriesParametersDataCheck,
@@ -546,13 +533,9 @@
         ProblemTypes.REGRESSION,
         ProblemTypes.TIME_SERIES_REGRESSION,
     ]:
-<<<<<<< HEAD
-        default_data_check_list = default_data_check_list + [TargetDistributionDataCheck]
-=======
         default_data_check_list = default_data_check_list + [
             TargetDistributionDataCheck,
         ]
->>>>>>> eb34a038
     else:
         default_data_check_list = default_data_check_list + [ClassImbalanceDataCheck]
 
