--- conflicted
+++ resolved
@@ -558,14 +558,10 @@
     assert os.path.basename(output_) == "test_plot.png"
 
 
-<<<<<<< HEAD
-@pytest.mark.parametrize("file_name,format,interactive", [("Output/in_folder_plot", "jpeg", True)])
-=======
 @pytest.mark.parametrize(
     "file_name,format,interactive",
     [("Output/in_folder_plot", "jpeg", True)],
 )
->>>>>>> eb34a038
 def test_save_graphviz_invalid_filepath(
     file_name,
     format,
@@ -852,15 +848,11 @@
 
 def test_year_start_separated_by_gap():
     X = pd.DataFrame(
-<<<<<<< HEAD
-        {"time_index": pd.Series(pd.date_range("1960-01-01", freq="AS-JAN", periods=35))}
-=======
         {
             "time_index": pd.Series(
                 pd.date_range("1960-01-01", freq="AS-JAN", periods=35),
             ),
         },
->>>>>>> eb34a038
     )
     train = X.iloc[:30]
     test = X.iloc[32:36]
