from .estimator import Estimator
from .classifiers import (LogisticRegressionClassifier,
                          RandomForestClassifier,
                          XGBoostClassifier,
                          LightGBMClassifier,
                          CatBoostClassifier,
                          ElasticNetClassifier,
                          ExtraTreesClassifier,
                          BaselineClassifier,
                          DecisionTreeClassifier,
                          KNeighborsClassifier,
                          SVMClassifier,
                          GAMClassifier)
from .regressors import (LinearRegressor,
                         LightGBMRegressor,
                         RandomForestRegressor,
                         CatBoostRegressor,
                         XGBoostRegressor,
                         ElasticNetRegressor,
                         ExtraTreesRegressor,
                         BaselineRegressor,
                         TimeSeriesBaselineEstimator,
                         DecisionTreeRegressor,
                         SVMRegressor,
<<<<<<< HEAD
                         GAMRegressor)
=======
                         ARIMARegressor)
>>>>>>> 9d108d70
<|MERGE_RESOLUTION|>--- conflicted
+++ resolved
@@ -22,8 +22,5 @@
                          TimeSeriesBaselineEstimator,
                          DecisionTreeRegressor,
                          SVMRegressor,
-<<<<<<< HEAD
-                         GAMRegressor)
-=======
-                         ARIMARegressor)
->>>>>>> 9d108d70
+                         ARIMARegressor,
+                         GAMRegressor)