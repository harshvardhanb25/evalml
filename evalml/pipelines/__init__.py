--- conflicted
+++ resolved
@@ -32,12 +32,9 @@
     KNeighborsClassifier,
     SVMClassifier,
     SVMRegressor,
-<<<<<<< HEAD
+    ARIMARegressor,
     GAMClassifier,
     GAMRegressor
-=======
-    ARIMARegressor
->>>>>>> 9d108d70
 )
 
 from .component_graph import ComponentGraph
